--- conflicted
+++ resolved
@@ -283,13 +283,8 @@
             restored_row.state,
             TableReplicationStateType::Init | TableReplicationStateType::DataSync
         ) {
-<<<<<<< HEAD
-            delete_destination_table_metadata(&mut *tx, pipeline_id, table_id).await?;
-            delete_table_schema_for_table(&mut *tx, pipeline_id, table_id).await?;
-=======
-            delete_table_mappings_for_table(&mut *conn, pipeline_id, &table_id).await?;
+            delete_destination_table_metadata(&mut *conn, pipeline_id, table_id).await?;
             delete_table_schema_for_table(&mut *conn, pipeline_id, table_id).await?;
->>>>>>> 098c44ec
         }
 
         return Ok(Some(restored_row));
@@ -320,15 +315,9 @@
     .execute(&mut *conn)
     .await?;
 
-<<<<<<< HEAD
     // We want to clean up the table schema and destination metadata to start fresh.
-    delete_destination_table_metadata(&mut *tx, pipeline_id, table_id).await?;
-    delete_table_schema_for_table(&mut *tx, pipeline_id, table_id).await?;
-=======
-    // We want to clean up the table schema and table mappings to start fresh.
-    delete_table_mappings_for_table(&mut *conn, pipeline_id, &table_id).await?;
+    delete_destination_table_metadata(&mut *conn, pipeline_id, table_id).await?;
     delete_table_schema_for_table(&mut *conn, pipeline_id, table_id).await?;
->>>>>>> 098c44ec
 
     // Insert a new `Init` state entry and return it
     let (state_type, metadata) = TableReplicationState::Init
