--- conflicted
+++ resolved
@@ -21,9 +21,9 @@
 use crate::db::replicators::{Replicator, ReplicatorsDbError};
 use crate::db::sources::{Source, SourceConfig, SourcesDbError, source_exists};
 use crate::encryption::EncryptionKey;
+use crate::k8s_client::TRUSTED_ROOT_CERT_KEY_NAME;
 use crate::k8s_client::{K8sClient, K8sError, PodPhase, TRUSTED_ROOT_CERT_CONFIG_MAP_NAME};
 use crate::routes::{ErrorMessage, TenantIdError, extract_tenant_id};
-use crate::{config::ApiConfig, k8s_client::TRUSTED_ROOT_CERT_KEY_NAME};
 use secrecy::ExposeSecret;
 
 #[derive(Debug, Error)]
@@ -674,11 +674,9 @@
     }
 
     // We update the pipeline in K8s if client is available.
-<<<<<<< HEAD
     create_or_update_pipeline_in_k8s(
         k8s_client.as_ref(),
         tenant_id,
-        &api_config,
         pipeline,
         replicator,
         target_image,
@@ -686,20 +684,6 @@
         destination,
     )
     .await?;
-=======
-    if let Some(k8s_client) = k8s_client {
-        create_or_update_pipeline_in_k8s(
-            &k8s_client,
-            tenant_id,
-            pipeline,
-            replicator,
-            target_image,
-            source,
-            destination,
-        )
-        .await?;
-    }
->>>>>>> b29de5d4
     txn.commit().await?;
 
     Ok(HttpResponse::Ok().finish())
@@ -819,12 +803,7 @@
 }
 
 async fn build_replicator_config(
-<<<<<<< HEAD
     k8s_client: &dyn K8sClient,
-    api_config: &ApiConfig,
-=======
-    k8s_client: &HttpK8sClient,
->>>>>>> b29de5d4
     source_config: SourceConfig,
     destination_config: DestinationConfig,
     pipeline: Pipeline,
