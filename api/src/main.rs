use std::env;

use anyhow::anyhow;
use api::{
    configuration::{get_settings, DatabaseSettings, Settings},
    startup::Application,
};
use telemetry::init_tracing;
use tracing::{error, info};

#[actix_web::main]
pub async fn main() -> anyhow::Result<()> {
    let app_name = env!("CARGO_BIN_NAME");
<<<<<<< HEAD
    let _log_flusher = init_tracing(app_name)?;
    let args: Vec<String> = env::args().collect();
=======
    // We pass emit_on_span_close = true to emit logs on span close
    // for the api because it is a web server and we need to emit logs
    // for every closing request. This is a bit of a hack, but it works
    // for now. Ideally the tracing middleware should emit a log on
    // request end, but it doesn't do that yet.
    let _log_flusher = init_tracing(app_name, true)?;
    let mut args = env::args();
>>>>>>> c9f72b34

    match args.len() {
        // Run the application server
        1 => {
            let configuration = get_settings::<'_, Settings>()?;
            log_database_details(&configuration.database);
            let application = Application::build(configuration.clone()).await?;
            application.run_until_stopped().await?;
        }
        // Handle single command commands
        2 => {
            let command = &args[1];
            match command.as_str() {
                "migrate" => {
                    let configuration = get_settings::<'_, DatabaseSettings>()?;
                    log_database_details(&configuration);
                    Application::migrate_database(configuration).await?;
                    info!("database migrated successfully");
                }
                _ => {
                    let message = format!("invalid command: {command}");
                    error!("{message}");
                    return Err(anyhow!(message));
                }
            }
        }
        _ => {
            let message = "invalid command line arguments";
            error!("{message}");
            return Err(anyhow!(message));
        }
    }

    Ok(())
}

fn log_database_details(settings: &DatabaseSettings) {
    let DatabaseSettings {
        host,
        port,
        name,
        username,
        password: _,
        require_ssl,
    } = settings;
    
    info!(
        host,
        port,
        dbname = name,
        username,
        require_ssl,
        "database details",
    );
}<|MERGE_RESOLUTION|>--- conflicted
+++ resolved
@@ -11,10 +11,8 @@
 #[actix_web::main]
 pub async fn main() -> anyhow::Result<()> {
     let app_name = env!("CARGO_BIN_NAME");
-<<<<<<< HEAD
     let _log_flusher = init_tracing(app_name)?;
     let args: Vec<String> = env::args().collect();
-=======
     // We pass emit_on_span_close = true to emit logs on span close
     // for the api because it is a web server and we need to emit logs
     // for every closing request. This is a bit of a hack, but it works
@@ -22,7 +20,6 @@
     // request end, but it doesn't do that yet.
     let _log_flusher = init_tracing(app_name, true)?;
     let mut args = env::args();
->>>>>>> c9f72b34
 
     match args.len() {
         // Run the application server
@@ -68,7 +65,7 @@
         password: _,
         require_ssl,
     } = settings;
-    
+
     info!(
         host,
         port,
