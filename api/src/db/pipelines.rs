use config::shared::{BatchConfig, RetryConfig};
use serde::{Deserialize, Serialize};
use sqlx::{PgExecutor, PgTransaction};
use std::ops::DerefMut;
use thiserror::Error;
use utoipa::ToSchema;

use crate::db::replicators::{ReplicatorsDbError, create_replicator};
use crate::db::serde::{
    DbDeserializationError, DbSerializationError, deserialize_from_value, serialize,
};

<<<<<<< HEAD
/// Pipeline configuration used during replication. This struct's fields
/// should be kept in sync with [`OptionalPipelineConfig`]. If a new optional
/// field is added, it should also be included in the [`OptionalPipelineConfig::merge`]
/// implementation.
///
/// A separate struct was created because `publication_name` is not optional and
/// when updating config we do not want the user to pass publication
/// name.
#[derive(Debug, Clone, Serialize, Deserialize)]
=======
#[derive(Debug, Clone, Serialize, Deserialize, ToSchema)]
>>>>>>> 41386ca8
pub struct PipelineConfig {
    #[schema(example = "my_publication")]
    pub publication_name: String,
    #[serde(skip_serializing_if = "Option::is_none")]
    pub batch: Option<BatchConfig>,
    #[serde(skip_serializing_if = "Option::is_none")]
    pub apply_worker_init_retry: Option<RetryConfig>,
    #[serde(skip_serializing_if = "Option::is_none")]
    #[schema(example = 4)]
    pub max_table_sync_workers: Option<u16>,
}

/// Has the same fields as [`PipelineConfig`] except from
/// the required fields. These two structs should be kept
/// in sync.
#[derive(Debug, Clone, Serialize, Deserialize)]
pub struct OptionalPipelineConfig {
    #[serde(skip_serializing_if = "Option::is_none")]
    pub batch: Option<BatchConfig>,
    #[serde(skip_serializing_if = "Option::is_none")]
    pub apply_worker_init_retry: Option<RetryConfig>,
    #[serde(skip_serializing_if = "Option::is_none")]
    pub max_table_sync_workers: Option<u16>,
}

impl PipelineConfig {
    /// Merges an [`OptionalPipelineConfig`] into this one by overwriting the optional
    /// fields in self if they are set in the other config. There is currently no
    /// way to unset fields in self, but should be good enough for now.
    fn merge(&mut self, other: OptionalPipelineConfig) {
        if let Some(batch) = other.batch {
            self.batch = Some(batch);
        }

        if let Some(apply_worker_init_retry) = other.apply_worker_init_retry {
            self.apply_worker_init_retry = Some(apply_worker_init_retry);
        }

        if let Some(max_table_sync_workers) = other.max_table_sync_workers {
            self.max_table_sync_workers = Some(max_table_sync_workers);
        }
    }
}

pub struct Pipeline {
    pub id: i64,
    pub tenant_id: String,
    pub source_id: i64,
    pub source_name: String,
    pub destination_id: i64,
    pub destination_name: String,
    pub replicator_id: i64,
    pub config: PipelineConfig,
}

#[derive(Debug, Error)]
pub enum PipelinesDbError {
    #[error("Error while interacting with PostgreSQL for pipelines: {0}")]
    Database(#[from] sqlx::Error),

    #[error("Error while serializing pipeline config: {0}")]
    DbSerialization(#[from] DbSerializationError),

    #[error("Error while deserializing pipeline config: {0}")]
    DbDeserialization(#[from] DbDeserializationError),

    #[error(transparent)]
    ReplicatorsDb(#[from] ReplicatorsDbError),
}

pub async fn create_pipeline(
    txn: &mut PgTransaction<'_>,
    tenant_id: &str,
    source_id: i64,
    destination_id: i64,
    image_id: i64,
    config: PipelineConfig,
) -> Result<i64, PipelinesDbError> {
    let config = serialize(&config)?;

    let replicator_id = create_replicator(txn.deref_mut(), tenant_id, image_id).await?;
    let record = sqlx::query!(
        r#"
        insert into app.pipelines (tenant_id, source_id, destination_id, replicator_id, config)
        values ($1, $2, $3, $4, $5)
        returning id
        "#,
        tenant_id,
        source_id,
        destination_id,
        replicator_id,
        config
    )
    .fetch_one(txn.deref_mut())
    .await?;

    Ok(record.id)
}

pub async fn read_pipeline<'c, E>(
    executor: E,
    tenant_id: &str,
    pipeline_id: i64,
) -> Result<Option<Pipeline>, PipelinesDbError>
where
    E: PgExecutor<'c>,
{
    let record = sqlx::query!(
        r#"
        select p.id,
            p.tenant_id,
            source_id,
            s.name as source_name,
            destination_id,
            d.name as destination_name,
            replicator_id,
            p.config
        from app.pipelines p
        join app.sources s on p.source_id = s.id
        join app.destinations d on p.destination_id = d.id
        where p.tenant_id = $1 and p.id = $2
        "#,
        tenant_id,
        pipeline_id,
    )
    .fetch_optional(executor)
    .await?;

    let pipeline = match record {
        Some(record) => {
            let config = deserialize_from_value::<PipelineConfig>(record.config)?;

            let pipeline = Pipeline {
                id: record.id,
                tenant_id: record.tenant_id,
                source_id: record.source_id,
                source_name: record.source_name,
                destination_id: record.destination_id,
                destination_name: record.destination_name,
                replicator_id: record.replicator_id,
                config,
            };

            Some(pipeline)
        }
        None => None,
    };

    Ok(pipeline)
}

pub async fn update_pipeline<'c, E>(
    executor: E,
    tenant_id: &str,
    pipeline_id: i64,
    source_id: i64,
    destination_id: i64,
    config: &PipelineConfig,
) -> Result<Option<i64>, PipelinesDbError>
where
    E: PgExecutor<'c>,
{
    let pipeline_config = serialize(config)?;

    let record = sqlx::query!(
        r#"
        update app.pipelines
        set source_id = $1, destination_id = $2, config = $3
        where tenant_id = $4 and id = $5
        returning id
        "#,
        source_id,
        destination_id,
        pipeline_config,
        tenant_id,
        pipeline_id
    )
    .fetch_optional(executor)
    .await?;

    Ok(record.map(|r| r.id))
}

pub async fn delete_pipeline<'c, E>(
    executor: E,
    tenant_id: &str,
    pipeline_id: i64,
) -> Result<Option<i64>, PipelinesDbError>
where
    E: PgExecutor<'c>,
{
    let record = sqlx::query!(
        r#"
        delete from app.pipelines
        where tenant_id = $1 and id = $2
        returning id
        "#,
        tenant_id,
        pipeline_id
    )
    .fetch_optional(executor)
    .await?;

    Ok(record.map(|r| r.id))
}

pub async fn read_all_pipelines<'c, E>(
    executor: E,
    tenant_id: &str,
) -> Result<Vec<Pipeline>, PipelinesDbError>
where
    E: PgExecutor<'c>,
{
    let records = sqlx::query!(
        r#"
        select p.id,
            p.tenant_id,
            source_id,
            s.name as source_name,
            destination_id,
            d.name as destination_name,
            replicator_id,
            p.config
        from app.pipelines p
        join app.sources s on p.source_id = s.id
        join app.destinations d on p.destination_id = d.id
        where p.tenant_id = $1
        "#,
        tenant_id,
    )
    .fetch_all(executor)
    .await?;

    let mut pipelines = Vec::with_capacity(records.len());
    for record in records {
        let config = deserialize_from_value::<PipelineConfig>(record.config.clone())
            .expect("failed to deserialize pipeline config");

        pipelines.push(Pipeline {
            id: record.id,
            tenant_id: record.tenant_id,
            source_id: record.source_id,
            source_name: record.source_name,
            destination_id: record.destination_id,
            destination_name: record.destination_name,
            replicator_id: record.replicator_id,
            config,
        });
    }

    Ok(pipelines)
}

pub async fn update_pipeline_config(
    txn: &mut PgTransaction<'_>,
    tenant_id: &str,
    pipeline_id: i64,
    request_config: OptionalPipelineConfig,
) -> Result<Option<PipelineConfig>, PipelinesDbError> {
    // We use `select ... for update` to lock the pipeline row being updated
    // to avoid concurrent requests clobbering data from each other
    let record = sqlx::query!(
        r#"
        select p.id,
            p.config
        from app.pipelines p
        where p.tenant_id = $1 and p.id = $2
        for update
        "#,
        tenant_id,
        pipeline_id,
    )
    .fetch_optional(txn.deref_mut())
    .await?;

    match record {
        Some(record) => {
            let mut config_in_db = deserialize_from_value::<PipelineConfig>(record.config)?;
            config_in_db.merge(request_config);
            let updated_config = serialize(config_in_db)?;

            let record = sqlx::query!(
                r#"
                update app.pipelines
                set config = $1
                where tenant_id = $2 and id = $3
                returning config
                "#,
                updated_config,
                tenant_id,
                pipeline_id
            )
            .fetch_optional(txn.deref_mut())
            .await?;

            match record {
                Some(record) => {
                    let config = deserialize_from_value::<PipelineConfig>(record.config)?;
                    Ok(Some(config))
                }
                None => Ok(None),
            }
        }
        None => Ok(None),
    }
}

/// Helper function to check if an sqlx error is a duplicate pipeline constraint violation
pub fn is_duplicate_pipeline_error(err: &sqlx::Error) -> bool {
    match err {
        sqlx::Error::Database(db_err) => {
            // 23505 is PostgreSQL's unique constraint violation code
            // Check for our unique constraint name defined
            // in the migrations/20250605064229_add_unique_constraint_pipelines_source_destination.sql file
            db_err.code().as_deref() == Some("23505")
                && db_err.constraint() == Some("pipelines_tenant_source_destination_unique")
        }
        _ => false,
    }
}<|MERGE_RESOLUTION|>--- conflicted
+++ resolved
@@ -10,7 +10,6 @@
     DbDeserializationError, DbSerializationError, deserialize_from_value, serialize,
 };
 
-<<<<<<< HEAD
 /// Pipeline configuration used during replication. This struct's fields
 /// should be kept in sync with [`OptionalPipelineConfig`]. If a new optional
 /// field is added, it should also be included in the [`OptionalPipelineConfig::merge`]
@@ -19,10 +18,7 @@
 /// A separate struct was created because `publication_name` is not optional and
 /// when updating config we do not want the user to pass publication
 /// name.
-#[derive(Debug, Clone, Serialize, Deserialize)]
-=======
 #[derive(Debug, Clone, Serialize, Deserialize, ToSchema)]
->>>>>>> 41386ca8
 pub struct PipelineConfig {
     #[schema(example = "my_publication")]
     pub publication_name: String,
