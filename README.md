<br />
<p align="center">
  <a href="https://supabase.io">
        <picture>
      <img alt="Supabase Logo" width="100%" src="docs/assets/etl-logo-extended.png">
    </picture>
  </a>

  <h1 align="center">ETL</h1>

  <p align="center">
    Build real-time Postgres replication applications in Rust
    <br />
    <a href="https://supabase.github.io/etl"><strong>📖 Documentation</strong></a>
    ·
    <a href="https://github.com/supabase/etl/tree/main/etl-examples"><strong>💡 Examples</strong></a>
    ·
    <a href="https://github.com/supabase/etl/issues"><strong>🐛 Issues</strong></a>
  </p>
</p>

**ETL** is a Rust framework by [Supabase](https://supabase.com) that enables you to build high-performance, real-time data replication applications for PostgreSQL. Stream changes as they happen, route to multiple destinations, and build robust data pipelines with minimal complexity.

Built on PostgreSQL's [logical replication protocol](https://www.postgresql.org/docs/current/protocol-logical-replication.html), ETL handles the complexities so you can focus on your data.

## ✨ Key Features

- 🚀 **Real-time streaming** - Changes flow instantly from PostgreSQL
- 🔄 **Multiple destinations** - BigQuery, custom APIs, and more  
- 🛡️ **Built-in resilience** - Automatic retries and recovery
- ⚡ **High performance** - Efficient batching and parallel processing
- 🔧 **Extensible** - Plugin architecture for any destination

<<<<<<< HEAD
## 🚦 Quick Start
=======
## Features

**Core Capabilities:**

- 🚀 **Real-time replication**: Stream changes from PostgreSQL as they happen
- 🔄 **Multiple destinations**: Support for various data warehouses and databases (coming soon)
- 🛡️ **Fault tolerance**: Built-in error handling, retries, and recovery mechanisms
- ⚡ **High performance**: Efficient batching and parallel processing
- 🔧 **Extensible**: Plugin architecture for custom destinations

**Supported Destinations:**

- [x] **BigQuery** - Google Cloud's data warehouse
- [ ] **Apache Iceberg** (planned) - Open table format for analytics
- [ ] **DuckDB** (planned) - In-process analytical database

## Installation

Add ETL to your Rust project via git dependencies in `Cargo.toml`:

```toml
[dependencies]
etl = { git = "https://github.com/supabase/etl" }
```

> **Note**: ETL is currently distributed via Git while we prepare for the initial crates.io release.

## Quickstart

Get up and running with ETL in minutes using the built-in memory destination:
>>>>>>> 58dc73de

```rust
use etl::{
    config::{BatchConfig, PgConnectionConfig, PipelineConfig, TlsConfig},
    destination::memory::MemoryDestination,
    pipeline::Pipeline,
    store::both::memory::MemoryStore,
};

#[tokio::main]
async fn main() -> Result<(), Box<dyn std::error::Error>> {
    // Configure PostgreSQL connection
    let pg_config = PgConnectionConfig {
        host: "localhost".to_string(),
        port: 5432,
        name: "mydb".to_string(),
        username: "postgres".to_string(),
        password: Some("password".to_string().into()),
        tls: TlsConfig { enabled: false, trusted_root_certs: String::new() },
    };

    // Create memory-based store and destination for testing
    let store = MemoryStore::new();
    let destination = MemoryDestination::new();

    // Configure the pipeline
    let config = PipelineConfig {
        id: 1,
        publication_name: "my_publication".to_string(),
        pg_connection: pg_config,
        batch: BatchConfig { max_size: 1000, max_fill_ms: 5000 },
        table_error_retry_delay_ms: 10000,
        max_table_sync_workers: 4,
    };

<<<<<<< HEAD
=======
    // Create in-memory store and destination for testing
    let store = MemoryStore::new();
    let destination = MemoryDestination::new();

>>>>>>> 58dc73de
    // Create and start the pipeline
    let mut pipeline = Pipeline::new(1, config, store, destination);
    pipeline.start().await?;

<<<<<<< HEAD
    // Pipeline will run until stopped
    pipeline.wait().await?;

=======
>>>>>>> 58dc73de
    Ok(())
}
```

**Want to try it?** → [**Build your first pipeline in 15 minutes**](https://supabase.github.io/etl/tutorials/first-pipeline/) 📚

## 📚 Learn More

Our comprehensive documentation covers everything you need:

- **🎓 [Tutorials](https://supabase.github.io/etl/tutorials/)** - Step-by-step learning experiences
- **🔧 [How-To Guides](https://supabase.github.io/etl/how-to/)** - Practical solutions for common tasks  
- **📖 [Reference](https://supabase.github.io/etl/reference/)** - Complete API documentation
- **💡 [Explanations](https://supabase.github.io/etl/explanation/)** - Architecture and design decisions

## 📦 Installation  

Add to your `Cargo.toml`:

```toml
[dependencies]
etl = { git = "https://github.com/supabase/etl" }
```

> **Note**: ETL will be available on crates.io soon!

## 🏗️ Development

```bash
# Run tests
cargo test --all-features

# Build Docker images
docker build -f ./etl-replicator/Dockerfile .
docker build -f ./etl-api/Dockerfile .
```

## 📄 License

Apache-2.0 License - see [`LICENSE`](LICENSE) for details.

---

<p align="center">
  Made with ❤️ by the <a href="https://supabase.com">Supabase</a> team
</p></p><|MERGE_RESOLUTION|>--- conflicted
+++ resolved
@@ -1,8 +1,8 @@
 <br />
 <p align="center">
-  <a href="https://supabase.io">
-        <picture>
-      <img alt="Supabase Logo" width="100%" src="docs/assets/etl-logo-extended.png">
+  <a href="https://supabase.com">
+    <picture>
+      <img alt="ETL by Supabase" width="100%" src="docs/assets/etl-logo-extended.png">
     </picture>
   </a>
 
@@ -11,60 +11,34 @@
   <p align="center">
     Build real-time Postgres replication applications in Rust
     <br />
-    <a href="https://supabase.github.io/etl"><strong>📖 Documentation</strong></a>
+    <a href="https://supabase.github.io/etl"><strong>Documentation</strong></a>
     ·
-    <a href="https://github.com/supabase/etl/tree/main/etl-examples"><strong>💡 Examples</strong></a>
+    <a href="https://github.com/supabase/etl/tree/main/etl-examples"><strong>Examples</strong></a>
     ·
-    <a href="https://github.com/supabase/etl/issues"><strong>🐛 Issues</strong></a>
+    <a href="https://github.com/supabase/etl/issues"><strong>Issues</strong></a>
   </p>
 </p>
 
-**ETL** is a Rust framework by [Supabase](https://supabase.com) that enables you to build high-performance, real-time data replication applications for PostgreSQL. Stream changes as they happen, route to multiple destinations, and build robust data pipelines with minimal complexity.
+ETL is a Rust framework by [Supabase](https://supabase.com) for building high‑performance, real‑time data replication apps on PostgreSQL. It sits on top of Postgres [logical replication](https://www.postgresql.org/docs/current/protocol-logical-replication.html) and gives you a clean, Rust‑native API for streaming changes to your own destinations.
 
-Built on PostgreSQL's [logical replication protocol](https://www.postgresql.org/docs/current/protocol-logical-replication.html), ETL handles the complexities so you can focus on your data.
+## Highlights
 
-## ✨ Key Features
+- 🚀 Real‑time replication: stream changes as they happen
+- ⚡ High performance: batching and parallel workers
+- 🛡️ Fault tolerant: retries and recovery built in
+- 🔧 Extensible: implement custom stores and destinations
+- 🧭 Typed, ergonomic Rust API
 
-- 🚀 **Real-time streaming** - Changes flow instantly from PostgreSQL
-- 🔄 **Multiple destinations** - BigQuery, custom APIs, and more  
-- 🛡️ **Built-in resilience** - Automatic retries and recovery
-- ⚡ **High performance** - Efficient batching and parallel processing
-- 🔧 **Extensible** - Plugin architecture for any destination
+## Get Started
 
-<<<<<<< HEAD
-## 🚦 Quick Start
-=======
-## Features
-
-**Core Capabilities:**
-
-- 🚀 **Real-time replication**: Stream changes from PostgreSQL as they happen
-- 🔄 **Multiple destinations**: Support for various data warehouses and databases (coming soon)
-- 🛡️ **Fault tolerance**: Built-in error handling, retries, and recovery mechanisms
-- ⚡ **High performance**: Efficient batching and parallel processing
-- 🔧 **Extensible**: Plugin architecture for custom destinations
-
-**Supported Destinations:**
-
-- [x] **BigQuery** - Google Cloud's data warehouse
-- [ ] **Apache Iceberg** (planned) - Open table format for analytics
-- [ ] **DuckDB** (planned) - In-process analytical database
-
-## Installation
-
-Add ETL to your Rust project via git dependencies in `Cargo.toml`:
+Install via Git while we prepare for a crates.io release:
 
 ```toml
 [dependencies]
 etl = { git = "https://github.com/supabase/etl" }
 ```
 
-> **Note**: ETL is currently distributed via Git while we prepare for the initial crates.io release.
-
-## Quickstart
-
-Get up and running with ETL in minutes using the built-in memory destination:
->>>>>>> 58dc73de
+Quick example using the in‑memory destination:
 
 ```rust
 use etl::{
@@ -76,90 +50,57 @@
 
 #[tokio::main]
 async fn main() -> Result<(), Box<dyn std::error::Error>> {
-    // Configure PostgreSQL connection
-    let pg_config = PgConnectionConfig {
-        host: "localhost".to_string(),
+    let pg = PgConnectionConfig {
+        host: "localhost".into(),
         port: 5432,
-        name: "mydb".to_string(),
-        username: "postgres".to_string(),
-        password: Some("password".to_string().into()),
+        name: "mydb".into(),
+        username: "postgres".into(),
+        password: Some("password".into()),
         tls: TlsConfig { enabled: false, trusted_root_certs: String::new() },
     };
 
-    // Create memory-based store and destination for testing
     let store = MemoryStore::new();
     let destination = MemoryDestination::new();
 
-    // Configure the pipeline
     let config = PipelineConfig {
         id: 1,
-        publication_name: "my_publication".to_string(),
-        pg_connection: pg_config,
+        publication_name: "my_publication".into(),
+        pg_connection: pg,
         batch: BatchConfig { max_size: 1000, max_fill_ms: 5000 },
-        table_error_retry_delay_ms: 10000,
+        table_error_retry_delay_ms: 10_000,
         max_table_sync_workers: 4,
     };
 
-<<<<<<< HEAD
-=======
-    // Create in-memory store and destination for testing
-    let store = MemoryStore::new();
-    let destination = MemoryDestination::new();
+    let mut pipeline = Pipeline::new(config, store, destination);
+    pipeline.start().await?;
+    // pipeline.wait().await?; // Optional: block until completion
 
->>>>>>> 58dc73de
-    // Create and start the pipeline
-    let mut pipeline = Pipeline::new(1, config, store, destination);
-    pipeline.start().await?;
-
-<<<<<<< HEAD
-    // Pipeline will run until stopped
-    pipeline.wait().await?;
-
-=======
->>>>>>> 58dc73de
     Ok(())
 }
 ```
 
-**Want to try it?** → [**Build your first pipeline in 15 minutes**](https://supabase.github.io/etl/tutorials/first-pipeline/) 📚
+For tutorials and deeper guidance, see the [Documentation](https://supabase.github.io/etl) or jump into the [examples](etl-examples/README.md).
 
-## 📚 Learn More
+## Destinations
 
-Our comprehensive documentation covers everything you need:
+ETL is designed to be extensible. You can implement your own destinations to send data to any destination you like, however it comes with a few built in destinations:
 
-- **🎓 [Tutorials](https://supabase.github.io/etl/tutorials/)** - Step-by-step learning experiences
-- **🔧 [How-To Guides](https://supabase.github.io/etl/how-to/)** - Practical solutions for common tasks  
-- **📖 [Reference](https://supabase.github.io/etl/reference/)** - Complete API documentation
-- **💡 [Explanations](https://supabase.github.io/etl/explanation/)** - Architecture and design decisions
+- BigQuery (via `etl-destinations`)
 
-## 📦 Installation  
-
-Add to your `Cargo.toml`:
+To add BigQuery support:
 
 ```toml
 [dependencies]
 etl = { git = "https://github.com/supabase/etl" }
+etl-destinations = { git = "https://github.com/supabase/etl", features = ["bigquery"] }
 ```
 
-> **Note**: ETL will be available on crates.io soon!
+## License
 
-## 🏗️ Development
-
-```bash
-# Run tests
-cargo test --all-features
-
-# Build Docker images
-docker build -f ./etl-replicator/Dockerfile .
-docker build -f ./etl-api/Dockerfile .
-```
-
-## 📄 License
-
-Apache-2.0 License - see [`LICENSE`](LICENSE) for details.
+Apache‑2.0. See `LICENSE` for details.
 
 ---
 
 <p align="center">
   Made with ❤️ by the <a href="https://supabase.com">Supabase</a> team
-</p></p>+</p>