use std::{collections::HashMap, sync::Arc};

use arrow::array::RecordBatch;
use etl::{
    error::EtlResult,
    types::{TableRow, TableSchema},
};
use iceberg::{
    Catalog, NamespaceIdent, TableCreation, TableIdent,
    table::Table,
    transaction::{ApplyTransactionAction, Transaction},
    writer::{
        IcebergWriter, IcebergWriterBuilder,
        base_writer::data_file_writer::DataFileWriterBuilder,
        file_writer::{
            ParquetWriterBuilder,
            location_generator::{DefaultFileNameGenerator, DefaultLocationGenerator},
        },
    },
};
use iceberg_catalog_rest::{RestCatalog, RestCatalogConfig};
use parquet::{basic::Compression, file::properties::WriterProperties};

use crate::iceberg::{
    encoding::rows_to_record_batch,
    error::{arrow_error_to_etl_error, iceberg_error_to_etl_error},
    schema::postgres_to_iceberg_schema,
};

/// Client for connecting to Iceberg data lakes.
#[derive(Debug, Clone)]
pub struct IcebergClient {
    catalog: Arc<dyn Catalog>,
}

impl IcebergClient {
    /// Creates a new [IcebergClient] from a REST catalog URI and a warehouse name.
    pub fn new_with_rest_catalog(
        catalog_uri: String,
        warehouse_name: String,
        props: HashMap<String, String>,
    ) -> Self {
        let catalog_config = RestCatalogConfig::builder()
            .uri(catalog_uri)
            .warehouse(warehouse_name)
            .props(props)
            .build();
        let catalog = RestCatalog::new(catalog_config);
        IcebergClient {
            catalog: Arc::new(catalog),
        }
    }

    /// Creates a namespace if it doesn't exist.
    pub async fn create_namespace_if_missing(&self, namespace: &str) -> Result<(), iceberg::Error> {
        let namespace_ident = NamespaceIdent::from_strs(namespace.split('.'))?;
        if !self.catalog.namespace_exists(&namespace_ident).await? {
            self.catalog
                .create_namespace(&namespace_ident, HashMap::new())
                .await?;
        }

        Ok(())
    }

    /// Returns true if the `namespace` exists, false otherwise.
    pub async fn namespace_exists(&self, namespace: &str) -> Result<bool, iceberg::Error> {
        let namespace_ident = NamespaceIdent::from_strs(namespace.split('.'))?;
        self.catalog.namespace_exists(&namespace_ident).await
    }

    /// Creates a table if it doesn't exits.
    pub async fn create_table_if_missing(
        &self,
        namespace: &str,
        table_name: String,
        table_schema: &TableSchema,
    ) -> Result<(), iceberg::Error> {
        let namespace_ident = NamespaceIdent::from_strs(namespace.split('.'))?;
        let table_ident = TableIdent::new(namespace_ident.clone(), table_name.clone());
        if !self.catalog.table_exists(&table_ident).await? {
            let iceberg_schema = postgres_to_iceberg_schema(table_schema)?;
            let creation = TableCreation::builder()
                .name(table_name)
                .schema(iceberg_schema)
                .build();
            self.catalog
                .create_table(&namespace_ident, creation)
                .await?;
        }
        Ok(())
    }

    /// Returns true if the table exists, false otherwise.
    pub async fn table_exists(
        &self,
        namespace: &str,
        table_name: String,
    ) -> Result<bool, iceberg::Error> {
        let namespace_ident = NamespaceIdent::from_strs(namespace.split('.'))?;
        let table_ident = TableIdent::new(namespace_ident, table_name);
        self.catalog.table_exists(&table_ident).await
    }

    /// Drops a table
    pub async fn drop_table(
        &self,
        namespace: &str,
        table_name: String,
    ) -> Result<(), iceberg::Error> {
        let namespace_ident = NamespaceIdent::from_strs(namespace.split('.'))?;
        let table_ident = TableIdent::new(namespace_ident, table_name);
        self.catalog.drop_table(&table_ident).await
    }

    /// Drops a namespace
    pub async fn drop_namespace(&self, namespace: &str) -> Result<(), iceberg::Error> {
        let namespace_ident = NamespaceIdent::from_strs(namespace.split('.'))?;
        self.catalog.drop_namespace(&namespace_ident).await
    }

<<<<<<< HEAD
=======
    /// Load a table
    pub async fn load_table(
        &self,
        namespace: String,
        table_name: String,
    ) -> Result<iceberg::table::Table, iceberg::Error> {
        let namespace_ident = NamespaceIdent::new(namespace);
        let table_ident = TableIdent::new(namespace_ident, table_name);
        self.catalog.load_table(&table_ident).await
    }

>>>>>>> 5d14c2b0
    /// Insert table rows into the table in the destination
    pub async fn insert_rows(
        &self,
        namespace: String,
        table_name: String,
        table_rows: &[TableRow],
    ) -> EtlResult<()> {
        let namespace_ident = NamespaceIdent::new(namespace);
        let table_ident = TableIdent::new(namespace_ident, table_name);

        let table = self
            .catalog
            .load_table(&table_ident)
            .await
            .map_err(iceberg_error_to_etl_error)?;
        let table_metadata = table.metadata();
        let iceberg_schema = table_metadata.current_schema();

        // Convert the actual Iceberg schema to Arrow schema using iceberg-rust's built-in converter
        // This preserves field IDs properly for transaction-based writes
        let arrow_schema = iceberg::arrow::schema_to_arrow_schema(iceberg_schema)
            .map_err(iceberg_error_to_etl_error)?;
        let record_batch =
            rows_to_record_batch(table_rows, arrow_schema).map_err(arrow_error_to_etl_error)?;

        self.write_record_batch(&table, record_batch)
            .await
            .map_err(iceberg_error_to_etl_error)?;

        Ok(())
    }

<<<<<<< HEAD
    /// Load a table
    pub async fn load_table_for_test(
        &self,
        namespace: String,
        table_name: String,
    ) -> Result<iceberg::table::Table, iceberg::Error> {
        let namespace_ident = NamespaceIdent::new(namespace);
        let table_ident = TableIdent::new(namespace_ident, table_name);
        self.catalog.load_table(&table_ident).await
    }

=======
>>>>>>> 5d14c2b0
    async fn write_record_batch(
        &self,
        table: &Table,
        record_batch: RecordBatch,
    ) -> Result<(), iceberg::Error> {
        // Create Parquet writer properties
        let writer_props = WriterProperties::builder()
            .set_compression(Compression::SNAPPY)
            .build();

        // Create location and file name generators
        let location_gen = DefaultLocationGenerator::new(table.metadata().clone())?;
        let file_name_gen = DefaultFileNameGenerator::new(
            "data".to_string(),
            Some(uuid::Uuid::new_v4().to_string()), // Add unique UUID for each file
            iceberg::spec::DataFileFormat::Parquet,
        );

        // Create Parquet writer builder
        let parquet_writer_builder = ParquetWriterBuilder::new(
            writer_props,
            table.metadata().current_schema().clone(),
            table.file_io().clone(),
            location_gen,
            file_name_gen,
        );

        // Create data file writer with empty partition (unpartitioned table)
        let data_file_writer_builder = DataFileWriterBuilder::new(
            parquet_writer_builder,
            None, // No partition value for unpartitioned tables
            table.metadata().default_partition_spec_id(),
        );

        // Build the writer
        let mut data_file_writer = data_file_writer_builder.build().await?;

        // Write the record batch using Iceberg writer
        data_file_writer.write(record_batch.clone()).await?;

        // Close writer and get data files
        let data_files = data_file_writer.close().await?;

        // Create transaction and fast append action
        let transaction = Transaction::new(table);
        let append_action = transaction
            .fast_append()
            .with_check_duplicate(false) // Don't check duplicates for performance
            .add_data_files(data_files);

        // Apply the append action to create updated transaction
        let updated_transaction = append_action.apply(transaction)?;

        // Commit the transaction to the catalog
        let _updated_table = updated_transaction.commit(&*self.catalog).await?;

        Ok(())
    }
}<|MERGE_RESOLUTION|>--- conflicted
+++ resolved
@@ -119,8 +119,6 @@
         self.catalog.drop_namespace(&namespace_ident).await
     }
 
-<<<<<<< HEAD
-=======
     /// Load a table
     pub async fn load_table(
         &self,
@@ -132,7 +130,6 @@
         self.catalog.load_table(&table_ident).await
     }
 
->>>>>>> 5d14c2b0
     /// Insert table rows into the table in the destination
     pub async fn insert_rows(
         &self,
@@ -165,20 +162,6 @@
         Ok(())
     }
 
-<<<<<<< HEAD
-    /// Load a table
-    pub async fn load_table_for_test(
-        &self,
-        namespace: String,
-        table_name: String,
-    ) -> Result<iceberg::table::Table, iceberg::Error> {
-        let namespace_ident = NamespaceIdent::new(namespace);
-        let table_ident = TableIdent::new(namespace_ident, table_name);
-        self.catalog.load_table(&table_ident).await
-    }
-
-=======
->>>>>>> 5d14c2b0
     async fn write_record_batch(
         &self,
         table: &Table,
