--- conflicted
+++ resolved
@@ -3,11 +3,7 @@
 use arrow::array::RecordBatch;
 use etl::{
     error::EtlResult,
-<<<<<<< HEAD
-    types::{TableRow, VersionedTableSchema},
-=======
     types::{ColumnSchema, TableRow},
->>>>>>> ccbd8f0c
 };
 use iceberg::{
     Catalog, NamespaceIdent, TableCreation, TableIdent,
@@ -165,11 +161,7 @@
         &self,
         namespace: &str,
         table_name: String,
-<<<<<<< HEAD
-        table_schema: &VersionedTableSchema,
-=======
         column_schemas: &[ColumnSchema],
->>>>>>> ccbd8f0c
     ) -> Result<(), iceberg::Error> {
         debug!("creating table {table_name} in namespace {namespace} if missing");
         let namespace_ident = NamespaceIdent::from_strs(namespace.split('.'))?;
