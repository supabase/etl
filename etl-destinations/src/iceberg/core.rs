use std::{
    collections::{HashMap, HashSet},
    fmt,
    sync::Arc,
};

#[cfg(feature = "egress")]
use crate::egress::{PROCESSING_TYPE_STREAMING, PROCESSING_TYPE_TABLE_COPY, log_processed_bytes};
use crate::iceberg::IcebergClient;
use crate::iceberg::error::iceberg_error_to_etl_error;
use etl::destination::Destination;
use etl::error::{ErrorKind, EtlResult};
use etl::etl_error;
use etl::store::state::{DestinationTableMetadata, StateStore};
use etl::types::{
    Cell, ColumnSchema, Event, ReplicatedTableSchema, TableId, TableName, TableRow, Type,
    generate_sequence_number,
};
use tokio::sync::Mutex;
use tokio::task::JoinSet;
use tracing::{debug, info, warn};

/// CDC operation types for Iceberg changelog tables.
///
/// Represents the type of change operation that occurred in the source database.
/// These values are stored in the `cdc_operation` column of changelog tables
/// to distinguish between data modifications and deletions.
#[derive(Debug, Clone, Copy)]
pub enum IcebergOperationType {
    /// Represents insert operations from the source database.
    Insert,
    /// Represents update operations from the source database.
    Update,
    /// Represents delete operations from the source database.
    Delete,
}

impl From<IcebergOperationType> for Cell {
    fn from(value: IcebergOperationType) -> Self {
        Cell::String(value.to_string())
    }
}

impl fmt::Display for IcebergOperationType {
    fn fmt(&self, f: &mut fmt::Formatter<'_>) -> fmt::Result {
        match self {
            IcebergOperationType::Insert => write!(f, "INSERT"),
            IcebergOperationType::Update => write!(f, "UPDATE"),
            IcebergOperationType::Delete => write!(f, "DELETE"),
        }
    }
}

/// Type alias for Iceberg table names.
type IcebergTableName = String;

/// Delimiter separating schema from table name in iceberg table identifiers.
const ICEBERG_TABLE_ID_DELIMITER: &str = "_";
/// Replacement string for escaping underscores in Postgres names.
const ICEBERG_TABLE_ID_DELIMITER_ESCAPE_REPLACEMENT: &str = "__";
/// Suffix for changelog tables
const ICEBERG_CHANGELOG_TABLE_SUFFIX: &str = "changelog";

/// CDC operation column name
const CDC_OPERATION_COLUMN_NAME: &str = "cdc_operation";
/// CDC operation column name
const SEQUENCE_NUMBER_COLUMN_NAME: &str = "sequence_number";

/// Converts a source table name to an Iceberg changelog table name.
///
/// Creates a standardized naming convention for Iceberg tables by combining
/// the schema and table name with a `_changelog` suffix to distinguish
/// CDC tables from regular data tables.
pub fn table_name_to_iceberg_table_name(
    table_name: &TableName,
    single_destination_namespace: bool,
) -> IcebergTableName {
    if single_destination_namespace {
        let escaped_schema = table_name.schema.replace(
            ICEBERG_TABLE_ID_DELIMITER,
            ICEBERG_TABLE_ID_DELIMITER_ESCAPE_REPLACEMENT,
        );
        let escaped_table = table_name.name.replace(
            ICEBERG_TABLE_ID_DELIMITER,
            ICEBERG_TABLE_ID_DELIMITER_ESCAPE_REPLACEMENT,
        );

        format!("{escaped_schema}_{escaped_table}_{ICEBERG_CHANGELOG_TABLE_SUFFIX}")
    } else {
        format!("{}_{ICEBERG_CHANGELOG_TABLE_SUFFIX}", table_name.name)
    }
}

/// An iceberg destination that implements the ETL [`Destination`] trait.
///
/// Provides Postgres-to-Iceberg data pipeline functionality including streaming inserts
/// and CDC operation handling.
///
/// Designed for high concurrency with minimal locking:
/// - Client is accessible without locks
/// - Only caches require synchronization
/// - Multiple write operations can execute concurrently
#[derive(Debug, Clone)]
pub struct IcebergDestination<S> {
    client: IcebergClient,
    store: S,
    inner: Arc<Mutex<Inner>>,
}

/// Namespace in the destination where the tables will be copied
#[derive(Debug)]
pub enum DestinationNamespace {
    /// A single namespace for all tables in the source
    Single(String),
    /// One namespace for each schema in the source
    OnePerSchema,
}

impl DestinationNamespace {
    fn get_or<'a>(&'a self, table_namespace: &'a str) -> &'a str {
        match self {
            DestinationNamespace::Single(ns) => ns,
            DestinationNamespace::OnePerSchema => table_namespace,
        }
    }

    pub fn is_single(&self) -> bool {
        match self {
            DestinationNamespace::Single(_) => true,
            DestinationNamespace::OnePerSchema => false,
        }
    }
}

/// Internal state for the Iceberg destination.
///
/// Contains mutable state that requires synchronization across concurrent operations.
/// Wrapped in a mutex to ensure thread-safe access while keeping the main
/// destination struct cloneable.
#[derive(Debug)]
struct Inner {
    /// Cache of table names we already created/verified in the namespace.
    ///
    /// Prevents redundant table existence checks and creation attempts.
    /// Tables are added to this cache after successful creation or verification.
    created_tables: HashSet<IcebergTableName>,

    /// Cache of namespaces we already created/verified in the destination
    ///
    /// Prevents redundant namespace existence checks and creation attempts.
    /// Namespaces are added to this cache after successful creation or verification.
    created_namespaces: HashSet<String>,

    /// Namespace where the tables will be replicated. Depending on the variant either
    /// all tables will go in one namespace or there will be one namespace per
    /// source schema.
    namespace: DestinationNamespace,
}

impl<S> IcebergDestination<S>
where
    S: StateStore + Send + Sync,
{
    /// Creates a new Iceberg destination instance.
    ///
    /// Initializes the destination with an Iceberg client, target namespace,
    /// and state/schema store. The destination starts with an empty table
    /// creation cache and is ready to handle streaming operations.
    pub fn new(
        client: IcebergClient,
        namespace: DestinationNamespace,
        store: S,
    ) -> IcebergDestination<S> {
        IcebergDestination {
            client,
            store,
            inner: Arc::new(Mutex::new(Inner {
                created_tables: HashSet::new(),
                created_namespaces: HashSet::new(),
                namespace,
            })),
        }
    }

    /// Truncates an Iceberg table by dropping and recreating it.
    ///
    /// Removes all data from the target table by dropping the existing Iceberg table
    /// and creating a fresh empty table with the same schema. Updates the internal
    /// table creation cache to reflect the new table state.
    async fn truncate_table(
        &self,
        replicated_table_schema: &ReplicatedTableSchema,
    ) -> EtlResult<()> {
        let mut inner = self.inner.lock().await;
        let table_id = replicated_table_schema.id();

        // Check if metadata exists for this table.
        //
        // If no metadata exists, it means the table was never created in Iceberg (e.g., due to
        // errors during copy). In this case, we skip the truncate since there's nothing to truncate.
        let Some(metadata) = self.store.get_destination_table_metadata(&table_id).await? else {
            warn!(
                "skipping truncate for table {}: no metadata exists (table was likely never created)",
                table_id
            );
            return Ok(());
        };
        let iceberg_table_name = metadata.destination_table_id;

        let namespace = schema_to_namespace(&replicated_table_schema.name().schema);
        let namespace = inner.namespace.get_or(&namespace);

        self.client
            .drop_table_if_exists(namespace, iceberg_table_name.clone())
            .await
            .map_err(iceberg_error_to_etl_error)?;
        inner.created_tables.remove(&iceberg_table_name);

        // We recreate the table with the same schema.
        self.prepare_table_for_streaming(&mut inner, replicated_table_schema)
            .await?;

        Ok(())
    }

    /// Writes table rows to the Iceberg destination as upsert operations.
    ///
    /// Prepares the target table for streaming, augments each row with CDC metadata
    /// (operation type and sequence number), and inserts the rows into the Iceberg table.
    /// All rows are treated as upsert operations in this context.
    async fn write_table_rows(
        &self,
        replicated_table_schema: &ReplicatedTableSchema,
        mut table_rows: Vec<TableRow>,
    ) -> EtlResult<()> {
        let (namespace, iceberg_table_name) = {
            // We hold the lock for the entire preparation to avoid race conditions since the consistency
            // of this code path is critical.
            let mut inner = self.inner.lock().await;
            self.prepare_table_for_streaming(&mut inner, replicated_table_schema)
                .await?
        };

        for table_row in &mut table_rows {
            let sequence_number = generate_sequence_number(0.into(), 0.into());
            table_row.values.push(IcebergOperationType::Insert.into());
            table_row.values.push(Cell::String(sequence_number));
        }

        if !table_rows.is_empty() {
            #[allow(unused_variables)]
            let bytes_sent = self
                .client
                .insert_rows(namespace, iceberg_table_name, table_rows)
                .await?;

<<<<<<< HEAD
            // Logs with egress_metric = true can be used to identify egress logs.
            // This can e.g., be used to send egress logs to a location different
            // from the other logs. These logs should also have bytes_sent set to
            // the number of bytes sent to the destination.
            info!(
                bytes_sent,
                phase = "table_copy",
                egress_metric = true,
                "wrote table rows to iceberg"
            );
=======
            #[cfg(feature = "egress")]
            log_processed_bytes(Self::name(), PROCESSING_TYPE_TABLE_COPY, bytes_sent, 0);
>>>>>>> e38bd5ad
        }

        Ok(())
    }

    /// Processes and writes CDC events to Iceberg tables.
    ///
    /// Handles a stream of CDC events by batching non-truncate events by table ID
    /// and processing them concurrently. Truncate events are processed separately
    /// and deduplicated for efficiency. Each event is augmented with CDC metadata
    /// including operation type and sequence number based on LSN information.
    async fn write_events(&self, events: Vec<Event>) -> EtlResult<()> {
        let mut events_iter = events.into_iter().peekable();

        while events_iter.peek().is_some() {
            // Maps table ID to (schema, rows); schema is the first one seen for that table.
            // Once schema change support is implemented, we will re-implement this.
            let mut table_id_to_data: HashMap<TableId, (ReplicatedTableSchema, Vec<TableRow>)> =
                HashMap::new();

            // Process events until we hit a truncate event or run out of events
            while let Some(event) = events_iter.peek() {
                if matches!(event, Event::Truncate(_)) {
                    break;
                }

                let event = events_iter.next().unwrap();
                match event {
                    Event::Insert(mut insert) => {
                        let sequence_number =
                            generate_sequence_number(insert.start_lsn, insert.commit_lsn);
                        insert
                            .table_row
                            .values
                            .push(IcebergOperationType::Insert.into());
                        insert.table_row.values.push(Cell::String(sequence_number));

                        let table_id = insert.replicated_table_schema.id();
                        let entry = table_id_to_data.entry(table_id).or_insert_with(|| {
                            (insert.replicated_table_schema.clone(), Vec::new())
                        });
                        entry.1.push(insert.table_row);
                    }
                    Event::Update(mut update) => {
                        let sequence_number =
                            generate_sequence_number(update.start_lsn, update.commit_lsn);
                        update
                            .table_row
                            .values
                            .push(IcebergOperationType::Update.into());
                        update.table_row.values.push(Cell::String(sequence_number));

                        let table_id = update.replicated_table_schema.id();
                        let entry = table_id_to_data.entry(table_id).or_insert_with(|| {
                            (update.replicated_table_schema.clone(), Vec::new())
                        });
                        entry.1.push(update.table_row);
                    }
                    Event::Delete(delete) => {
                        let Some((_, mut old_table_row)) = delete.old_table_row else {
                            info!("the `DELETE` event has no row, so it was skipped");
                            continue;
                        };

                        let sequence_number =
                            generate_sequence_number(delete.start_lsn, delete.commit_lsn);
                        old_table_row
                            .values
                            .push(IcebergOperationType::Delete.into());
                        old_table_row.values.push(Cell::String(sequence_number));

                        let table_id = delete.replicated_table_schema.id();
                        let entry = table_id_to_data.entry(table_id).or_insert_with(|| {
                            (delete.replicated_table_schema.clone(), Vec::new())
                        });
                        entry.1.push(old_table_row);
                    }
                    Event::Relation(relation) => {
                        // Check if schema has changed - if so, error since Iceberg doesn't
                        // support schema changes yet.
                        let table_id = relation.replicated_table_schema.id();
                        let new_snapshot_id =
                            relation.replicated_table_schema.get_inner().snapshot_id;
                        let new_replication_mask =
                            relation.replicated_table_schema.replication_mask();

                        if let Some(metadata) =
                            self.store.get_destination_table_metadata(&table_id).await?
                        {
                            if metadata.snapshot_id != new_snapshot_id
                                || &metadata.replication_mask != new_replication_mask
                            {
                                return Err(etl_error!(
                                    ErrorKind::CorruptedTableSchema,
                                    "Schema changes not supported",
                                    format!(
                                        "Iceberg destination does not support schema changes. \
                                         Table {} schema changed from snapshot_id {} to {}.",
                                        table_id, metadata.snapshot_id, new_snapshot_id
                                    )
                                ));
                            }
                        }
                    }
                    _ => {
                        // Every other event type is currently not supported.
                        debug!("skipping unsupported event in iceberg");
                    }
                }
            }

            // Process accumulated events for each table.
            if !table_id_to_data.is_empty() {
                let mut join_set = JoinSet::new();

                for (_, (replicated_table_schema, table_rows)) in table_id_to_data {
                    let (namespace, iceberg_table_name) = {
                        // We hold the lock for the entire preparation to avoid race conditions since the consistency
                        // of this code path is critical.
                        let mut inner = self.inner.lock().await;
                        self.prepare_table_for_streaming(&mut inner, &replicated_table_schema)
                            .await?
                    };

                    let client = self.client.clone();

                    join_set.spawn(async move {
                        client
                            .insert_rows(namespace, iceberg_table_name, table_rows)
                            .await
                    });
                }

                #[allow(unused_mut, unused_variables)]
                let mut bytes_sent = 0;
                while let Some(insert_result) = join_set.join_next().await {
                    bytes_sent += insert_result
                        .map_err(|_| etl_error!(ErrorKind::Unknown, "Failed to join future"))??;
                }

                #[cfg(feature = "egress")]
                log_processed_bytes(Self::name(), PROCESSING_TYPE_STREAMING, bytes_sent, 0);
            }

            // Collect and deduplicate schemas from all truncate events.
            //
            // This is done as an optimization since if we have multiple tables being truncated in a
            // row without applying other events in the meanwhile, it doesn't make any sense to create
            // new empty tables for each of them.
            let mut truncate_schemas: HashMap<TableId, ReplicatedTableSchema> = HashMap::new();

            while let Some(Event::Truncate(_)) = events_iter.peek() {
                if let Some(Event::Truncate(truncate_event)) = events_iter.next() {
                    for schema in truncate_event.truncated_tables {
                        truncate_schemas.insert(schema.id(), schema);
                    }
                }
            }

            for (_, schema) in truncate_schemas {
                self.truncate_table(&schema).await?;
            }
        }

        Ok(())
    }

    /// Prepares a table for CDC streaming operations with schema-aware table creation.
    ///
    /// Augments the provided schema with CDC columns and ensures the corresponding
    /// Iceberg table exists in the namespace. Uses caching to avoid redundant table
    /// creation checks and holds a lock during the entire preparation to prevent race conditions.
    ///
    /// Follows the applying -> applied pattern for crash recovery:
    /// 1. Store metadata with `Applying` status before creating the table
    /// 2. Create the table
    /// 3. Update metadata to `Applied` after successful creation
    async fn prepare_table_for_streaming(
        &self,
        inner: &mut Inner,
        replicated_table_schema: &ReplicatedTableSchema,
    ) -> EtlResult<(String, IcebergTableName)> {
        let table_id = replicated_table_schema.id();
        let table_name = replicated_table_schema.name();
        let snapshot_id = replicated_table_schema.get_inner().snapshot_id;
        let replication_mask = replicated_table_schema.replication_mask().clone();
        let column_schemas = Self::build_cdc_column_schemas(replicated_table_schema);

        // Check if we have existing metadata for this table.
        let existing_metadata = self.store.get_destination_table_metadata(&table_id).await?;

        let iceberg_table_name =
            table_name_to_iceberg_table_name(table_name, inner.namespace.is_single());
        let iceberg_table_name = match &existing_metadata {
            Some(metadata) => metadata.destination_table_id.clone(),
            None => iceberg_table_name,
        };

        // We prepare the namespace.
        let namespace = schema_to_namespace(&table_name.schema);
        let namespace = inner.namespace.get_or(&namespace).to_string();
        let namespace = self.create_namespace_if_missing(inner, namespace).await?;

        // If the table is already in the cache, we skip the creation. This works assuming that etl
        // is the only system managing the underlyind tables.
        if inner.created_tables.contains(&iceberg_table_name) {
            debug!(
                "iceberg table {iceberg_table_name} found in creation cache, skipping existence check"
            );

            return Ok((namespace, iceberg_table_name));
        }

        // Create metadata with applying status before creating the table.
        let metadata = DestinationTableMetadata::new_applying(
            iceberg_table_name.clone(),
            snapshot_id,
            replication_mask,
        );
        self.store
            .store_destination_table_metadata(table_id, metadata.clone())
            .await?;

        self.client
            .create_table_if_missing(&namespace, iceberg_table_name.clone(), &column_schemas)
            .await
            .map_err(iceberg_error_to_etl_error)?;

        // Mark as applied after successful table creation.
        self.store
            .store_destination_table_metadata(table_id, metadata.to_applied())
            .await?;

        // We add the table to the cache.
        inner.created_tables.insert(iceberg_table_name.clone());

        debug!("iceberg table {iceberg_table_name} added to creation cache");

        Ok((namespace, iceberg_table_name))
    }

    /// Creates a namespace if it is missing in the destination.
    /// Once created adds it to the created_namesapces HashMap to
    /// avoid creating it again.
    async fn create_namespace_if_missing(
        &self,
        inner: &mut Inner,
        namespace: String,
    ) -> EtlResult<String> {
        if inner.created_namespaces.contains(&namespace) {
            return Ok(namespace);
        }

        self.client
            .create_namespace_if_missing(&namespace)
            .await
            .map_err(iceberg_error_to_etl_error)?;

        inner.created_namespaces.insert(namespace.clone());

        Ok(namespace)
    }

    /// Builds column schemas with CDC-specific columns added.
    ///
    /// Takes the replicated columns from the schema and adds two additional columns
    /// for CDC operations:
    /// - `cdc_operation`: Tracks whether the row represents an insert, update, or delete
    /// - `sequence_number`: Provides ordering information based on WAL LSN
    ///
    /// These columns enable CDC consumers to understand the chronological order
    /// of changes and distinguish between different types of operations.
    fn build_cdc_column_schemas(
        replicated_table_schema: &ReplicatedTableSchema,
    ) -> Vec<ColumnSchema> {
        let mut column_schemas: Vec<ColumnSchema> =
            replicated_table_schema.column_schemas().cloned().collect();

        // Add cdc specific columns.
        let cdc_operation_col = find_unique_column_name(&column_schemas, CDC_OPERATION_COLUMN_NAME);
        let sequence_number_col =
            find_unique_column_name(&column_schemas, SEQUENCE_NUMBER_COLUMN_NAME);

        column_schemas.push(ColumnSchema::new(
            cdc_operation_col,
            Type::TEXT,
            -1,
            0,
            None,
            false,
        ));
        column_schemas.push(ColumnSchema::new(
            sequence_number_col,
            Type::TEXT,
            -1,
            0,
            None,
            false,
        ));

        column_schemas
    }
}

impl<S> Destination for IcebergDestination<S>
where
    S: StateStore + Send + Sync,
{
    /// Returns the identifier name for this destination type.
    fn name() -> &'static str {
        "iceberg"
    }

    /// Truncates the specified table by dropping and recreating it.
    ///
    /// Removes all data from the target Iceberg table while preserving
    /// the table schema structure for continued CDC operations.
    async fn truncate_table(
        &self,
        replicated_table_schema: &ReplicatedTableSchema,
    ) -> EtlResult<()> {
        self.truncate_table(replicated_table_schema).await?;

        Ok(())
    }

    /// Writes table rows to the destination as upsert operations.
    ///
    /// Augments each row with CDC metadata and inserts them into the
    /// corresponding Iceberg changelog table. All rows are treated
    /// as upsert operations with generated sequence numbers.
    async fn write_table_rows(
        &self,
        replicated_table_schema: &ReplicatedTableSchema,
        table_rows: Vec<TableRow>,
    ) -> EtlResult<()> {
        self.write_table_rows(replicated_table_schema, table_rows)
            .await?;

        Ok(())
    }

    /// Processes and writes CDC events to the destination tables.
    ///
    /// Handles insert, update, delete, and truncate events by converting
    /// them to appropriate Iceberg operations. Events are batched by table
    /// and processed concurrently for optimal performance.
    async fn write_events(&self, events: Vec<Event>) -> EtlResult<()> {
        self.write_events(events).await?;

        Ok(())
    }
}

/// Creates a unique columns name with prefix `new_column_name` to avoid collissions with
/// existing columns in `column_schemas` by adding a numeric suffix.
fn find_unique_column_name(column_schemas: &[ColumnSchema], new_column_name: &str) -> String {
    let mut suffix = None;

    loop {
        let final_name = match suffix {
            Some(s) => format!("{new_column_name}_{s}"),
            None => new_column_name.to_string(),
        };

        let found = column_schemas.iter().any(|cs| cs.name == final_name);
        if found {
            if let Some(s) = &mut suffix {
                *s += 1;
            } else {
                suffix = Some(1);
            }
        } else {
            return final_name;
        }
    }
}

/// Converts a Postgres schema name to a S3 tables namespace
/// such that the naming rules of the namespace are followed.
fn schema_to_namespace(schema: &str) -> String {
    // Convert to lowercase and replace invalid characters with underscores.
    // S3 Tables namespaces can only contain lowercase letters, numbers, and underscores.
    let mut namespace: String = schema
        .to_lowercase()
        .chars()
        .map(|c| {
            if c.is_ascii_lowercase() || c.is_ascii_digit() || c == '_' {
                c
            } else {
                '_'
            }
        })
        .collect();

    // S3 Tables namespaces must not start with 'aws'.
    if namespace.starts_with("aws") {
        namespace = format!("s_{namespace}");
    }

    // Ensure namespace starts with a letter or number.
    if let Some(first_char) = namespace.chars().next()
        && !first_char.is_ascii_lowercase()
        && !first_char.is_ascii_digit()
    {
        namespace = format!("s{namespace}");
    }

    // Ensure namespace ends with a letter or number.
    if let Some(last_char) = namespace.chars().last()
        && !last_char.is_ascii_lowercase()
        && !last_char.is_ascii_digit()
    {
        namespace = format!("{namespace}e");
    }

    namespace
}

#[cfg(test)]
mod tests {
    use etl::types::{ColumnSchema, Type};

    use crate::iceberg::core::{
        CDC_OPERATION_COLUMN_NAME, find_unique_column_name, schema_to_namespace,
    };

    /// Creates a test column schema with common defaults.
    ///
    /// This helper simplifies column schema creation in tests by providing sensible
    /// defaults for fields that are typically not relevant to the test logic.
    fn test_column(
        name: &str,
        typ: Type,
        ordinal_position: i32,
        nullable: bool,
        primary_key_ordinal: Option<i32>,
    ) -> ColumnSchema {
        ColumnSchema::new(
            name.to_string(),
            typ,
            -1,
            ordinal_position,
            primary_key_ordinal,
            nullable,
        )
    }

    #[test]
    fn can_find_unique_column_name() {
        let column_schemas = vec![];
        let col_name = find_unique_column_name(&column_schemas, CDC_OPERATION_COLUMN_NAME);
        assert_eq!(col_name, CDC_OPERATION_COLUMN_NAME.to_string());

        let column_schemas = vec![test_column("id", Type::BOOL, 1, false, Some(1))];
        let col_name = find_unique_column_name(&column_schemas, CDC_OPERATION_COLUMN_NAME);
        assert_eq!(col_name, CDC_OPERATION_COLUMN_NAME.to_string());

        let column_schemas = vec![
            test_column("id", Type::BOOL, 1, false, Some(1)),
            test_column(CDC_OPERATION_COLUMN_NAME, Type::BOOL, 2, false, Some(2)),
        ];
        let col_name = find_unique_column_name(&column_schemas, CDC_OPERATION_COLUMN_NAME);
        assert_eq!(col_name, format!("{CDC_OPERATION_COLUMN_NAME}_1"));

        let column_schemas = vec![
            test_column("id", Type::BOOL, 1, false, Some(1)),
            test_column(CDC_OPERATION_COLUMN_NAME, Type::BOOL, 2, false, Some(2)),
            test_column(
                &format!("{CDC_OPERATION_COLUMN_NAME}_1"),
                Type::BOOL,
                3,
                false,
                Some(3),
            ),
        ];
        let col_name = find_unique_column_name(&column_schemas, CDC_OPERATION_COLUMN_NAME);
        assert_eq!(col_name, format!("{CDC_OPERATION_COLUMN_NAME}_2"));
    }

    #[test]
    fn schema_to_namespace_valid_names() {
        // Valid names that don't need transformation.
        assert_eq!(schema_to_namespace("public"), "public");
        assert_eq!(schema_to_namespace("my_schema"), "my_schema");
        assert_eq!(schema_to_namespace("schema123"), "schema123");
        assert_eq!(schema_to_namespace("a"), "a");
        assert_eq!(schema_to_namespace("test_123_schema"), "test_123_schema");
    }

    #[test]
    fn schema_to_namespace_case_conversion() {
        // PostgreSQL unquoted identifiers are case-insensitive and folded to lowercase.
        assert_eq!(schema_to_namespace("UserSchema"), "userschema");
        assert_eq!(schema_to_namespace("MYSCHEMA"), "myschema");
        assert_eq!(schema_to_namespace("MixedCase"), "mixedcase");
        assert_eq!(schema_to_namespace("CamelCaseSchema"), "camelcaseschema");
    }

    #[test]
    fn schema_to_namespace_invalid_chars_replaced() {
        // Invalid characters should be replaced with underscores.
        assert_eq!(schema_to_namespace("my-schema"), "my_schema");
        assert_eq!(schema_to_namespace("data$store"), "data_store");
        assert_eq!(schema_to_namespace("user schema"), "user_schema");
        assert_eq!(schema_to_namespace("schema.name"), "schema_name");
        assert_eq!(schema_to_namespace("test@schema"), "test_schema");
        assert_eq!(schema_to_namespace("schema#1"), "schema_1");
        assert_eq!(
            schema_to_namespace("my-complex.schema$name"),
            "my_complex_schema_name"
        );
    }

    #[test]
    fn schema_to_namespace_non_ascii_replaced() {
        // Non-ASCII characters should be replaced with underscores (one char = one underscore).
        assert_eq!(schema_to_namespace("schémas"), "sch_mas");
        // All non-ASCII becomes underscores, then fixed to start/end with letter/number.
        assert_eq!(schema_to_namespace("データ"), "s___e");
        assert_eq!(schema_to_namespace("test_α_beta"), "test___beta");
    }

    #[test]
    fn schema_to_namespace_starts_with_underscore() {
        // Names starting with underscore should be prefixed with 's'.
        assert_eq!(schema_to_namespace("_private"), "s_private");
        assert_eq!(schema_to_namespace("_temp"), "s_temp");
        assert_eq!(schema_to_namespace("__double"), "s__double");
        assert_eq!(schema_to_namespace("___triple"), "s___triple");
    }

    #[test]
    fn schema_to_namespace_ends_with_underscore() {
        // Names ending with underscore should be suffixed with 'e'.
        assert_eq!(schema_to_namespace("temp_"), "temp_e");
        assert_eq!(schema_to_namespace("schema__"), "schema__e");
        assert_eq!(schema_to_namespace("test___"), "test___e");
    }

    #[test]
    fn schema_to_namespace_starts_and_ends_with_underscore() {
        // Names both starting and ending with underscore.
        assert_eq!(schema_to_namespace("_temp_"), "s_temp_e");
        assert_eq!(schema_to_namespace("__test__"), "s__test__e");
        assert_eq!(schema_to_namespace("_schema_name_"), "s_schema_name_e");
    }

    #[test]
    fn schema_to_namespace_starts_with_aws() {
        // Names starting with 'aws' should be prefixed with 's_'.
        assert_eq!(schema_to_namespace("aws_internal"), "s_aws_internal");
        assert_eq!(schema_to_namespace("aws"), "s_aws");
        assert_eq!(schema_to_namespace("awsschema"), "s_awsschema");
        assert_eq!(schema_to_namespace("AWS"), "s_aws");
    }

    #[test]
    fn schema_to_namespace_starts_with_underscore_and_aws() {
        // Names starting with underscore followed by 'aws'.
        assert_eq!(schema_to_namespace("_aws_internal"), "s_aws_internal");
        assert_eq!(schema_to_namespace("_aws"), "s_aws");
        // After removing leading underscore, it becomes 'aws', so needs 's_' prefix.
        assert_eq!(schema_to_namespace("__aws"), "s__aws");
    }

    #[test]
    fn schema_to_namespace_all_underscores() {
        // Schema names that become all underscores after transformation.
        assert_eq!(schema_to_namespace("___"), "s___e");
        assert_eq!(schema_to_namespace("____"), "s____e");
    }

    #[test]
    fn schema_to_namespace_only_invalid_chars_at_edges() {
        // Invalid characters only at start/end.
        assert_eq!(schema_to_namespace("-schema"), "s_schema");
        assert_eq!(schema_to_namespace("schema-"), "schema_e");
        assert_eq!(schema_to_namespace("-schema-"), "s_schema_e");
        assert_eq!(schema_to_namespace("$test$"), "s_test_e");
    }

    #[test]
    fn schema_to_namespace_numeric_start() {
        // PostgreSQL allows identifiers starting with numbers in quoted form.
        // These are valid and should pass through.
        assert_eq!(schema_to_namespace("123schema"), "123schema");
        assert_eq!(schema_to_namespace("42"), "42");
        assert_eq!(schema_to_namespace("1_test"), "1_test");
    }

    #[test]
    fn schema_to_namespace_consecutive_underscores() {
        // Consecutive underscores should be preserved.
        assert_eq!(schema_to_namespace("test__schema"), "test__schema");
        assert_eq!(schema_to_namespace("a___b"), "a___b");
        assert_eq!(schema_to_namespace("my____schema"), "my____schema");
    }

    #[test]
    fn schema_to_namespace_multiple_invalid_chars_consecutive() {
        // Multiple consecutive invalid characters become multiple underscores.
        assert_eq!(schema_to_namespace("test---schema"), "test___schema");
        assert_eq!(schema_to_namespace("my...schema"), "my___schema");
        assert_eq!(schema_to_namespace("data$$$store"), "data___store");
    }

    #[test]
    fn schema_to_namespace_max_length() {
        // PostgreSQL max identifier length is 63 bytes (NAMEDATALEN-1).
        // Test with a 63-character schema name.
        let long_schema = "a".repeat(63);
        let result = schema_to_namespace(&long_schema);
        assert_eq!(result, long_schema);
        assert_eq!(result.len(), 63);
    }

    #[test]
    fn schema_to_namespace_common_patterns() {
        // Common real-world schema naming patterns.
        assert_eq!(schema_to_namespace("auth"), "auth");
        assert_eq!(schema_to_namespace("realtime"), "realtime");
        assert_eq!(schema_to_namespace("storage"), "storage");
        assert_eq!(schema_to_namespace("pg_catalog"), "pg_catalog");
        assert_eq!(
            schema_to_namespace("information_schema"),
            "information_schema"
        );
    }
}<|MERGE_RESOLUTION|>--- conflicted
+++ resolved
@@ -254,21 +254,8 @@
                 .insert_rows(namespace, iceberg_table_name, table_rows)
                 .await?;
 
-<<<<<<< HEAD
-            // Logs with egress_metric = true can be used to identify egress logs.
-            // This can e.g., be used to send egress logs to a location different
-            // from the other logs. These logs should also have bytes_sent set to
-            // the number of bytes sent to the destination.
-            info!(
-                bytes_sent,
-                phase = "table_copy",
-                egress_metric = true,
-                "wrote table rows to iceberg"
-            );
-=======
             #[cfg(feature = "egress")]
             log_processed_bytes(Self::name(), PROCESSING_TYPE_TABLE_COPY, bytes_sent, 0);
->>>>>>> e38bd5ad
         }
 
         Ok(())
