use etl::destination::Destination;
use etl::error::{ErrorKind, EtlError, EtlResult};
use etl::store::schema::SchemaStore;
use etl::store::state::StateStore;
use etl::types::{Cell, Event, PgLsn, TableId, TableName, TableRow};
use etl::{bail, etl_error};
use gcp_bigquery_client::storage::{TableBatch, TableDescriptor};
use std::collections::{HashMap, HashSet};
use std::fmt::Display;
use std::iter;
use std::str::FromStr;
use std::sync::Arc;
use tokio::sync::Mutex;
use tracing::{debug, info, warn};

use crate::bigquery::client::{BigQueryClient, BigQueryOperationType};
use crate::bigquery::encoding::BigQueryTableRow;
use crate::bigquery::{BigQueryDatasetId, BigQueryTableId};
use crate::metrics::register_metrics;

/// Delimiter separating schema from table name in BigQuery table identifiers.
const BIGQUERY_TABLE_ID_DELIMITER: &str = "_";
/// Replacement string for escaping underscores in Postgres names.
const BIGQUERY_TABLE_ID_DELIMITER_ESCAPE_REPLACEMENT: &str = "__";
/// Default maximum number of concurrent streams for BigQuery appends when not specified.
const DEFAULT_MAX_CONCURRENT_STREAMS: usize = 10;

/// Creates a hex-encoded sequence number from Postgres LSNs to ensure correct event ordering.
///
/// Creates a hex-encoded sequence number that ensures events are processed in the correct order
/// even when they have the same system time. The format is compatible with BigQuery's
/// `_CHANGE_SEQUENCE_NUMBER` column requirements.
///
/// The rationale for using the LSN is that BigQuery will preserve the highest sequence number
/// in case of equal primary key, which is what we want since in case of updates, we want the
/// latest update in Postgres order to be the winner. We have first the `commit_lsn` in the key
/// so that BigQuery can first order operations based on the LSN at which the transaction committed
/// and if two operations belong to the same transaction (meaning they have the same LSN), the
/// `start_lsn` will be used. We first order by `commit_lsn` to preserve the order in which operations
/// are received by the pipeline since transactions are ordered by commit time and not interleaved.
fn generate_sequence_number(start_lsn: PgLsn, commit_lsn: PgLsn) -> String {
    let start_lsn = u64::from(start_lsn);
    let commit_lsn = u64::from(commit_lsn);

    format!("{commit_lsn:016x}/{start_lsn:016x}")
}

/// Returns the [`BigQueryTableId`] for a supplied [`TableName`].
///
/// Escapes underscores in schema and table names to prevent collisions when combining them.
/// Original underscores become double underscores, and a single underscore separates schema from table.
/// This ensures that `a_b.c` and `a.b_c` map to different BigQuery table names.
///
/// We opted for this escaping strategy since it's easy to undo on the reading end. Just split at a
/// single `_` and revert each `__` into `_`.
///
/// BigQuery accepts up to 1024 UTF-8 characters, whereas Postgres names operate with a maximum size
/// determined by `NAMEDATALEN`. We assume that most people are running this as default value, which
/// is 63, meaning that in the worst case of a schema name and table name containing only _, the resulting
/// string will be made up of (63 * 2) + 1 + (63 * 2) = 253 characters which is much less than 1024.
pub fn table_name_to_bigquery_table_id(table_name: &TableName) -> BigQueryTableId {
    let escaped_schema = table_name.schema.replace(
        BIGQUERY_TABLE_ID_DELIMITER,
        BIGQUERY_TABLE_ID_DELIMITER_ESCAPE_REPLACEMENT,
    );
    let escaped_table = table_name.name.replace(
        BIGQUERY_TABLE_ID_DELIMITER,
        BIGQUERY_TABLE_ID_DELIMITER_ESCAPE_REPLACEMENT,
    );

    format!("{escaped_schema}_{escaped_table}")
}

/// A BigQuery table identifier with version sequence for truncate operations.
///
/// Combines a base table name with a sequence number to enable versioned tables.
/// Used for truncate handling where each truncate creates a new table version.
#[derive(Debug, Clone, Eq, PartialEq, Hash)]
struct SequencedBigQueryTableId(BigQueryTableId, u64);

impl SequencedBigQueryTableId {
    /// Creates a new sequenced table ID starting at version 0.
    pub fn new(table_id: BigQueryTableId) -> Self {
        Self(table_id, 0)
    }

    /// Returns the next version of this sequenced table ID.
    pub fn next(&self) -> Self {
        Self(self.0.clone(), self.1 + 1)
    }

    /// Extracts the base BigQuery table ID without the sequence number.
    pub fn to_bigquery_table_id(&self) -> BigQueryTableId {
        self.0.clone()
    }
}

impl FromStr for SequencedBigQueryTableId {
    type Err = EtlError;

    /// Parses a sequenced table ID from string format `table_name_sequence`.
    ///
    /// Expects the last underscore to separate the table name from the sequence number.
    fn from_str(table_id: &str) -> Result<Self, Self::Err> {
        if let Some(last_underscore) = table_id.rfind('_') {
            let table_name = &table_id[..last_underscore];
            let sequence_str = &table_id[last_underscore + 1..];

            if table_name.is_empty() {
                bail!(
                    ErrorKind::DestinationTableNameInvalid,
                    "Invalid sequenced BigQuery table ID format",
                    format!(
                        "Table name cannot be empty in sequenced table ID '{table_id}'. Expected format: 'table_name_sequence'"
                    )
                )
            }

            if sequence_str.is_empty() {
                bail!(
                    ErrorKind::DestinationTableNameInvalid,
                    "Invalid sequenced BigQuery table ID format",
                    format!(
                        "Sequence number cannot be empty in sequenced table ID '{table_id}'. Expected format: 'table_name_sequence'"
                    )
                )
            }

            let sequence_number = sequence_str
                .parse::<u64>()
                .map_err(|e| {
                    etl_error!(
                        ErrorKind::DestinationTableNameInvalid,
                        "Invalid sequence number in BigQuery table ID",
                        format!(
                            "Failed to parse sequence number '{sequence_str}' in table ID '{table_id}': {e}. Expected a non-negative integer (0-{max})",
                            max = u64::MAX
                        )
                    )
                })?;

            Ok(SequencedBigQueryTableId(
                table_name.to_string(),
                sequence_number,
            ))
        } else {
            bail!(
                ErrorKind::DestinationTableNameInvalid,
                "Invalid sequenced BigQuery table ID format",
                format!(
                    "No underscore found in table ID '{table_id}'. Expected format: 'table_name_sequence' where sequence is a non-negative integer"
                )
            )
        }
    }
}

impl Display for SequencedBigQueryTableId {
    fn fmt(&self, f: &mut std::fmt::Formatter<'_>) -> std::fmt::Result {
        write!(f, "{}_{}", self.0, self.1)
    }
}

/// Internal state for [`BigQueryDestination`] wrapped in `Arc<Mutex<>>`.
///
/// Contains caches and state that require synchronization across concurrent operations.
/// The main BigQuery client and configuration are stored directly in the outer struct
/// to allow lock-free access during streaming operations.
#[derive(Debug)]
struct Inner {
    /// Cache of table IDs that have been successfully created or verified to exist.
    /// This avoids redundant `create_table_if_missing` calls for known tables.
    created_tables: HashSet<SequencedBigQueryTableId>,
    /// Cache of views that have been created and the versioned table they point to.
    /// This avoids redundant `CREATE OR REPLACE VIEW` calls for views that already point to the correct table.
    /// Maps view name to the versioned table it currently points to.
    ///
    /// # Example
    /// `{ users_table: users_table_10, orders_table: orders_table_3 }`
    created_views: HashMap<BigQueryTableId, SequencedBigQueryTableId>,
}

/// A BigQuery destination that implements the ETL [`Destination`] trait.
///
/// Provides Postgres-to-BigQuery data pipeline functionality including streaming inserts
/// and CDC operation handling.
///
/// Designed for high concurrency with minimal locking:
/// - Configuration and client are accessible without locks
/// - Only caches and state mappings require synchronization
/// - Multiple write operations can execute concurrently
#[derive(Debug, Clone)]
pub struct BigQueryDestination<S> {
    client: BigQueryClient,
    dataset_id: BigQueryDatasetId,
    max_staleness_mins: Option<u16>,
    max_concurrent_streams: usize,
    store: S,
    inner: Arc<Mutex<Inner>>,
}

impl<S> BigQueryDestination<S>
where
    S: StateStore + SchemaStore,
{
    /// Creates a new [`BigQueryDestination`] using a service account key file path.
    ///
    /// Initializes the BigQuery client with the provided credentials and project settings.
    /// The `max_staleness_mins` parameter controls table metadata cache freshness.
    /// The `max_concurrent_streams` parameter controls parallelism for streaming operations
    /// and determines how table rows are split into batches for concurrent processing.
    pub async fn new_with_key_path(
        project_id: String,
        dataset_id: BigQueryDatasetId,
        sa_key: &str,
        max_staleness_mins: Option<u16>,
        max_concurrent_streams: Option<usize>,
        store: S,
    ) -> EtlResult<Self> {
        // Registering metrics here to avoid the callers having to remember to call this before
        // creating a destination.
        register_metrics();

        let client = BigQueryClient::new_with_key_path(project_id, sa_key).await?;
        let inner = Inner {
            created_tables: HashSet::new(),
            created_views: HashMap::new(),
        };

        Ok(Self {
            client,
            dataset_id,
            max_staleness_mins,
            max_concurrent_streams: max_concurrent_streams
                .unwrap_or(DEFAULT_MAX_CONCURRENT_STREAMS),
            store,
            inner: Arc::new(Mutex::new(inner)),
        })
    }

    /// Creates a new [`BigQueryDestination`] using a service account key JSON string.
    ///
    /// Similar to [`BigQueryDestination::new_with_key_path`] but accepts the key content directly
    /// rather than a file path. Useful when credentials are stored in environment variables.
    /// The `max_concurrent_streams` parameter controls parallelism for streaming operations
    /// and determines how table rows are split into batches for concurrent processing.
    pub async fn new_with_key(
        project_id: String,
        dataset_id: BigQueryDatasetId,
        sa_key: &str,
        max_staleness_mins: Option<u16>,
        max_concurrent_streams: Option<usize>,
        store: S,
    ) -> EtlResult<Self> {
        // Registering metrics here to avoid the callers having to remember to call this before
        // creating a destination.
        register_metrics();

        let client = BigQueryClient::new_with_key(project_id, sa_key).await?;
        let inner = Inner {
            created_tables: HashSet::new(),
            created_views: HashMap::new(),
        };

        Ok(Self {
            client,
            dataset_id,
            max_staleness_mins,
            max_concurrent_streams: max_concurrent_streams
                .unwrap_or(DEFAULT_MAX_CONCURRENT_STREAMS),
            store,
            inner: Arc::new(Mutex::new(inner)),
        })
    }

    /// Prepares a table for CDC streaming operations with schema-aware table creation.
    ///
    /// Retrieves the table schema from the store, creates or verifies the BigQuery table exists,
    /// and ensures the view points to the current versioned table. Uses caching to avoid
    /// redundant table creation checks.
    ///
    /// **Locking Strategy**: Holds the inner lock for the entire operation to ensure atomicity
    /// and consistency of table preparation. This is critical for correctness when multiple
    /// concurrent operations might target the same table.
    async fn prepare_table_for_streaming(
        &self,
        table_id: &TableId,
        use_cdc_sequence_column: bool,
    ) -> EtlResult<(SequencedBigQueryTableId, Arc<TableDescriptor>)> {
        // We hold the lock for the entire preparation to avoid race conditions since the consistency
        // of this code path is critical.
        let mut inner = self.inner.lock().await;

        // We load the schema of the table, if present. This is needed to create the table in BigQuery
        // and also prepare the table descriptor for CDC streaming.
        let table_schema = self
            .store
            .get_table_schema(table_id)
            .await?
            .ok_or_else(|| {
                etl_error!(
                    ErrorKind::MissingTableSchema,
                    "Table not found in the schema store",
                    format!(
                        "The table schema for table {table_id} was not found in the schema store"
                    )
                )
            })?;

        // We determine the BigQuery table ID for the table together with the current sequence number.
        let bigquery_table_id = table_name_to_bigquery_table_id(&table_schema.name);
        let sequenced_bigquery_table_id = self
            .get_or_create_sequenced_bigquery_table_id(table_id, &bigquery_table_id)
            .await?;

        // Optimistically skip table creation if we've already seen this sequenced table.
        if !inner.created_tables.contains(&sequenced_bigquery_table_id) {
            self.client
                .create_table_if_missing(
                    &self.dataset_id,
                    // TODO: down the line we might want to reduce an allocation here.
                    &sequenced_bigquery_table_id.to_string(),
                    &table_schema.column_schemas,
                    self.max_staleness_mins,
                )
                .await?;

            // Add the sequenced table to the cache.
            Self::add_to_created_tables_cache(&mut inner, &sequenced_bigquery_table_id);

            debug!("sequenced table {sequenced_bigquery_table_id} added to creation cache");
        } else {
            debug!(
                "sequenced table {sequenced_bigquery_table_id} found in creation cache, skipping existence check"
            );
        }

        // Ensure view points to this sequenced table (uses cache to avoid redundant operations)
        self.ensure_view_points_to_table(
            &mut inner,
            &bigquery_table_id,
            &sequenced_bigquery_table_id,
        )
        .await?;

        let table_descriptor = BigQueryClient::column_schemas_to_table_descriptor(
            &table_schema.column_schemas,
            use_cdc_sequence_column,
        );

        Ok((sequenced_bigquery_table_id, Arc::new(table_descriptor)))
    }

    /// Streams table batches to BigQuery concurrently without holding locks.
    ///
    /// This method can operate without locking because:
    /// - The BigQuery client is thread-safe and uses internal buffering  
    /// - Table preparation is completed before calling this method
    /// - Multiple streaming operations can execute concurrently
    ///
    /// **Concurrency**: Safe to call concurrently with other streaming operations.
    /// **Error Handling**: Provides optimistic streaming with fallback on table creation errors.
    async fn stream_table_batches_concurrent_with_fallback(
        &self,
        client: &BigQueryClient,
        table_batches: Vec<TableBatch<BigQueryTableRow>>,
        max_concurrent_streams: usize,
    ) -> EtlResult<()> {
        // First attempt - optimistically assume all tables exist
        let result = client
            .stream_table_batches_concurrent(table_batches, max_concurrent_streams)
            .await;

        match result {
            Ok(()) => Ok(()),
            Err(err) => {
                // From our testing, when trying to send data to a missing table, this is the error that is
                // returned:
                // `Status { code: PermissionDenied, message: "Permission 'TABLES_UPDATE_DATA' denied on
                // resource 'x' (or it may not exist).", source: None }`
                //
                // If we get permission denied, we assume that a table doesn't exist.
                // For now, we'll return the error since reconstructing batches is complex
                if err.kind() == ErrorKind::PermissionDenied {
                    warn!("one or more tables not found during concurrent streaming");
                    // TODO: figure out how we could get per-table errors here and try to recreate the
                    //  tables.
                    Err(err)
                } else {
                    Err(err)
                }
            }
        }
    }

    /// Adds a table to the creation cache to avoid redundant existence checks.
    ///
    /// **Thread Safety**: Must be called while holding the inner mutex.
    fn add_to_created_tables_cache(inner: &mut Inner, table_id: &SequencedBigQueryTableId) {
        if inner.created_tables.contains(table_id) {
            return;
        }

        inner.created_tables.insert(table_id.clone());
    }

    /// Removes a table from the creation cache when it's found to not exist.
    ///
    /// **Thread Safety**: Must be called while holding the inner mutex.
    fn remove_from_created_tables_cache(inner: &mut Inner, table_id: &SequencedBigQueryTableId) {
        inner.created_tables.remove(table_id);
    }

    /// Retrieves the current sequenced table ID or creates a new one starting at version 0.
    ///
    /// **Thread Safety**: Uses the state store which handles its own synchronization.
    async fn get_or_create_sequenced_bigquery_table_id(
        &self,
        table_id: &TableId,
        bigquery_table_id: &BigQueryTableId,
    ) -> EtlResult<SequencedBigQueryTableId> {
        let Some(sequenced_bigquery_table_id) =
            self.get_sequenced_bigquery_table_id(table_id).await?
        else {
            let sequenced_bigquery_table_id =
                SequencedBigQueryTableId::new(bigquery_table_id.clone());
            self.store
                .store_table_mapping(*table_id, sequenced_bigquery_table_id.to_string())
                .await?;

            return Ok(sequenced_bigquery_table_id);
        };

        Ok(sequenced_bigquery_table_id)
    }

    /// Retrieves the current sequenced table ID from the state store.
    ///
    /// **Thread Safety**: Uses the state store which handles its own synchronization.
    async fn get_sequenced_bigquery_table_id(
        &self,
        table_id: &TableId,
    ) -> EtlResult<Option<SequencedBigQueryTableId>> {
        let Some(current_table_id) = self.store.get_table_mapping(table_id).await? else {
            return Ok(None);
        };

        let sequenced_bigquery_table_id = current_table_id.parse()?;

        Ok(Some(sequenced_bigquery_table_id))
    }

    /// Ensures a view points to the specified target table, creating or updating as needed.
    ///
    /// Returns `true` if the view was created or updated, `false` if already correct.
    ///
    /// **Thread Safety**: Must be called while holding the inner mutex due to cache access.
    async fn ensure_view_points_to_table(
        &self,
        inner: &mut Inner,
        view_name: &BigQueryTableId,
        target_table_id: &SequencedBigQueryTableId,
    ) -> EtlResult<bool> {
        if let Some(current_target) = inner.created_views.get(view_name)
            && current_target == target_table_id
        {
            debug!(
                "view {} already points to {}, skipping creation",
                view_name, target_table_id
            );

            return Ok(false);
        }

        self.client
            .create_or_replace_view(&self.dataset_id, view_name, &target_table_id.to_string())
            .await?;

        inner
            .created_views
            .insert(view_name.clone(), target_table_id.clone());

        debug!(
            "view {} created/updated to point to {}",
            view_name, target_table_id
        );

        Ok(true)
    }

<<<<<<< HEAD
=======
    /// Streams rows to BigQuery with automatic retry on missing table errors.
    ///
    /// First attempts optimistic streaming. If the table is missing (detected via permission denied),
    /// clears the cache, recreates the table, and retries the operation.
    async fn stream_rows_with_fallback(
        inner: &mut Inner<S>,
        dataset_id: &BigQueryDatasetId,
        table_id: &SequencedBigQueryTableId,
        table_descriptor: &TableDescriptor,
        table_rows: Vec<TableRow>,
        orig_table_id: &TableId,
        use_cdc_sequence_column: bool,
    ) -> EtlResult<usize> {
        // First attempt - optimistically assume the table exists
        let result = inner
            .client
            .stream_rows(
                dataset_id,
                &table_id.to_string(),
                table_descriptor,
                table_rows.clone(),
            )
            .await;

        match result {
            Ok(sent_bytes) => Ok(sent_bytes),
            Err(err) => {
                // From our testing, when trying to send data to a missing table, this is the error that is
                // returned:
                // `Status { code: PermissionDenied, message: "Permission 'TABLES_UPDATE_DATA' denied on
                // resource 'x' (or it may not exist).", source: None }`
                //
                // If we get permission denied, we assume that the table doesn't exist.
                if err.kind() == ErrorKind::PermissionDenied {
                    warn!(
                        "table {table_id} not found during streaming, removing from cache and recreating"
                    );

                    // Remove the table from our cache since it doesn't exist
                    Self::remove_from_created_tables_cache(inner, table_id);

                    // Recreate the table and table descriptor
                    let (new_table_id, new_table_descriptor) =
                        Self::prepare_cdc_streaming_for_table(
                            inner,
                            orig_table_id,
                            use_cdc_sequence_column,
                        )
                        .await?;

                    // Retry the streaming operation
                    inner
                        .client
                        .stream_rows(
                            dataset_id,
                            &new_table_id.to_string(),
                            &new_table_descriptor,
                            table_rows,
                        )
                        .await
                } else {
                    Err(err)
                }
            }
        }
    }

>>>>>>> a2b1148e
    /// Writes table rows with CDC metadata for non-event streaming operations.
    ///
    /// Adds an `Upsert` operation type to each row, splits them into optimal batches based on
    /// `max_concurrent_streams`, and streams to BigQuery using concurrent processing.
    ///
    /// **Concurrency Design**:
    /// - Table preparation: Uses full locking for consistency
    /// - Row processing: Lock-free (client configuration accessed directly)
    /// - Batch creation: Lock-free (BigQuery client is thread-safe)  
    /// - Streaming: Lock-free concurrent execution
    ///
    /// **Performance**: Multiple `write_table_rows` calls can execute concurrently,
    /// with only the table preparation phase requiring synchronization.
    async fn write_table_rows(
        &self,
        table_id: TableId,
        mut table_rows: Vec<TableRow>,
    ) -> EtlResult<()> {
        // Prepare table for streaming.
        let (sequenced_bigquery_table_id, table_descriptor) =
            self.prepare_table_for_streaming(&table_id, false).await?;

        // Add CDC operation type to all rows (no lock needed).
        for table_row in table_rows.iter_mut() {
            table_row
                .values
                .push(BigQueryOperationType::Upsert.into_cell());
        }

<<<<<<< HEAD
        // Split table rows into optimal batches for parallel execution.
        let row_batches = split_table_rows(table_rows, self.max_concurrent_streams);

        // Create table batches from the split rows.
        let mut table_batches = Vec::with_capacity(row_batches.len());
        for rows in row_batches {
            if !rows.is_empty() {
                let table_batch = self.client.create_table_batch(
                    &self.dataset_id,
                    &sequenced_bigquery_table_id.to_string(),
                    table_descriptor.clone(),
                    rows,
                )?;
                table_batches.push(table_batch);
            }
        }

        // Stream all the batches concurrently.
        if !table_batches.is_empty() {
            self.stream_table_batches_concurrent_with_fallback(
                &self.client,
                table_batches,
                self.max_concurrent_streams,
            )
            .await?;
        }
=======
        let sent_bytes = Self::stream_rows_with_fallback(
            &mut inner,
            &dataset_id,
            &sequenced_bigquery_table_id,
            &table_descriptor,
            table_rows,
            &table_id,
            false,
        )
        .await?;
>>>>>>> a2b1148e

        // Logs with egress_metric = true can be used to identify egress logs.
        // This can e.g. be used to send egress logs to a location different
        // than the other logs. These logs should also have sent_bytes set to
        // the number of bytes sent to the destination.
        info!(
            sent_bytes,
            phase = "table_copy",
            egress_metric = true,
            "Wrote table rows"
        );

        Ok(())
    }

    /// Processes CDC events in batches with proper ordering and truncate handling.
    ///
    /// Groups streaming operations (insert/update/delete) by table and processes them together,
    /// then handles truncate events separately by creating new versioned tables.
    ///
    /// **Concurrency Design**:
    /// - Event processing: Lock-free (events grouped by table)
    /// - Table preparation: Uses full locking per table for consistency  
    /// - Batch streaming: Lock-free concurrent execution
    /// - Truncate operations: Uses full locking for atomicity
    ///
    /// **Ordering Invariant**: This method assumes that events for the same table are processed
    /// in sequential order. Multiple calls with different tables can execute concurrently,
    /// but events for any given table must maintain strict ordering.
    async fn write_events(&self, events: Vec<Event>) -> EtlResult<()> {
        let mut event_iter = events.into_iter().peekable();

        while event_iter.peek().is_some() {
            let mut table_id_to_table_rows = HashMap::new();

            // Process events until we hit a truncate event or run out of events
            while let Some(event) = event_iter.peek() {
                if matches!(event, Event::Truncate(_)) {
                    break;
                }

                let event = event_iter.next().unwrap();

                match event {
                    Event::Insert(mut insert) => {
                        let sequence_number =
                            generate_sequence_number(insert.start_lsn, insert.commit_lsn);
                        insert
                            .table_row
                            .values
                            .push(BigQueryOperationType::Upsert.into_cell());
                        insert.table_row.values.push(Cell::String(sequence_number));

                        let table_rows: &mut Vec<TableRow> =
                            table_id_to_table_rows.entry(insert.table_id).or_default();
                        table_rows.push(insert.table_row);
                    }
                    Event::Update(mut update) => {
                        let sequence_number =
                            generate_sequence_number(update.start_lsn, update.commit_lsn);
                        update
                            .table_row
                            .values
                            .push(BigQueryOperationType::Upsert.into_cell());
                        update.table_row.values.push(Cell::String(sequence_number));

                        let table_rows: &mut Vec<TableRow> =
                            table_id_to_table_rows.entry(update.table_id).or_default();
                        table_rows.push(update.table_row);
                    }
                    Event::Delete(delete) => {
                        let Some((_, mut old_table_row)) = delete.old_table_row else {
                            info!("the `DELETE` event has no row, so it was skipped");
                            continue;
                        };

                        let sequence_number =
                            generate_sequence_number(delete.start_lsn, delete.commit_lsn);
                        old_table_row
                            .values
                            .push(BigQueryOperationType::Delete.into_cell());
                        old_table_row.values.push(Cell::String(sequence_number));

                        let table_rows: &mut Vec<TableRow> =
                            table_id_to_table_rows.entry(delete.table_id).or_default();
                        table_rows.push(old_table_row);
                    }
                    _ => {
                        // Every other event type is currently not supported.
                    }
                }
            }

            // Process accumulated events for each table.
            if !table_id_to_table_rows.is_empty() {
                let mut table_batches = Vec::with_capacity(table_id_to_table_rows.len());

                for (table_id, table_rows) in table_id_to_table_rows {
<<<<<<< HEAD
                    let (sequenced_bigquery_table_id, table_descriptor) =
                        self.prepare_table_for_streaming(&table_id, true).await?;

                    let table_batch = self.client.create_table_batch(
                        &self.dataset_id,
                        &sequenced_bigquery_table_id.to_string(),
                        table_descriptor.clone(),
=======
                    let (bq_table_id, table_descriptor) =
                        Self::prepare_cdc_streaming_for_table(&mut inner, &table_id, true).await?;

                    let dataset_id = inner.dataset_id.clone();
                    let sent_bytes = Self::stream_rows_with_fallback(
                        &mut inner,
                        &dataset_id,
                        &bq_table_id,
                        &table_descriptor,
>>>>>>> a2b1148e
                        table_rows,
                    )?;
                    table_batches.push(table_batch);
                }

                if !table_batches.is_empty() {
                    self.stream_table_batches_concurrent_with_fallback(
                        &self.client,
                        table_batches,
                        self.max_concurrent_streams,
                    )
                    .await?;

                    // Logs with egress_metric = true can be used to identify egress logs.
                    // This can e.g. be used to send egress logs to a location different
                    // than the other logs. These logs should also have sent_bytes set to
                    // the number of bytes sent to the destination.
                    info!(
                        sent_bytes,
                        phase = "apply",
                        egress_metric = true,
                        "Wrote apply events"
                    );
                }
            }

            // Collect and deduplicate all table IDs from all truncate events.
            //
            // This is done as an optimization since if we have multiple table ids being truncated in a
            // row without applying other events in the meanwhile, it doesn't make any sense to create
            // new empty tables for each of them.
            let mut truncate_table_ids = HashSet::new();

            while let Some(Event::Truncate(_)) = event_iter.peek() {
                if let Some(Event::Truncate(truncate_event)) = event_iter.next() {
                    for table_id in truncate_event.rel_ids {
                        truncate_table_ids.insert(TableId::new(table_id));
                    }
                }
            }

            if !truncate_table_ids.is_empty() {
                self.process_truncate_for_table_ids(truncate_table_ids.into_iter())
                    .await?;
            }
        }

        Ok(())
    }

    /// Handles table truncation by creating new versioned tables and updating views.
    ///
    /// Creates fresh empty tables with incremented version numbers, updates views to point
    /// to new tables, and schedules cleanup of old table versions. Deduplicates table IDs
    /// to optimize multiple truncates of the same table.
    ///
    /// **Locking Strategy**: Holds the inner lock for the entire operation to ensure atomicity
    /// across table creation, view updates, and mapping changes. This prevents race conditions
    /// during the complex multi-step truncation process.
    async fn process_truncate_for_table_ids(
        &self,
        table_ids: impl IntoIterator<Item = TableId>,
    ) -> EtlResult<()> {
        // We want to lock for the entire processing to ensure that we don't have any race conditions
        // and possible errors are easier to reason about.
        let mut inner = self.inner.lock().await;

        for table_id in table_ids {
            let table_schema = self.store.get_table_schema(&table_id).await?.ok_or_else(|| etl_error!(
                ErrorKind::MissingTableSchema,
                    "Table not found in the schema store",
                    format!(
                        "The table schema for table {table_id} was not found in the schema store while processing truncate events for BigQuery"
                    )
            ))?;

            // We need to determine the current sequenced table ID for this table.
            let sequenced_bigquery_table_id =
                self.get_sequenced_bigquery_table_id(&table_id)
                    .await?
                    .ok_or_else(|| etl_error!(
                        ErrorKind::MissingTableMapping,
                        "Table mapping not found",
                        format!(
                            "The table mapping for table id {table_id} was not found while processing truncate events for BigQuery"
                        )
                    ))?;

            // We compute the new sequence table ID since we want a new table for each truncate event.
            let next_sequenced_bigquery_table_id = sequenced_bigquery_table_id.next();

            info!(
                "processing truncate for table {}: creating new version {}",
                table_id, next_sequenced_bigquery_table_id
            );

            // Create or replace the new table.
            //
            // We unconditionally replace the table if it's there because here we know that
            // we need the table to be empty given the truncation.
            self.client
                .create_or_replace_table(
                    &self.dataset_id,
                    &next_sequenced_bigquery_table_id.to_string(),
                    &table_schema.column_schemas,
                    self.max_staleness_mins,
                )
                .await?;
            Self::add_to_created_tables_cache(&mut inner, &next_sequenced_bigquery_table_id);

            // Update the view to point to the new table.
            self.ensure_view_points_to_table(
                &mut inner,
                // We convert the sequenced table ID to a BigQuery table ID since the view will have
                // the name of the BigQuery table id (without the sequence number).
                &sequenced_bigquery_table_id.to_bigquery_table_id(),
                &next_sequenced_bigquery_table_id,
            )
            .await?;

            // Update the store table mappings to point to the new table.
            self.store
                .store_table_mapping(table_id, next_sequenced_bigquery_table_id.to_string())
                .await?;

            // Please note that the three statements above are not transactional, so if one fails,
            // there might be combinations of failures that require manual intervention. For example,
            // - Table created, but view update failed -> in this case the system will still point to
            //   table 'n', so the restart will reprocess events on table 'n', the table 'n + 1' will
            //   be recreated and the view will be updated to point to the new table. No mappings are
            //   changed.
            // - Table created, view updated, but mapping update failed -> in this case the system will
            //   still point to table 'n' but the customer will see the empty state of table 'n + 1' until the
            //   system heals. Healing happens when the system is restarted, the mapping points to 'n'
            //   meaning that events will be reprocessed and applied on table 'n' and then once the truncate
            //   is successfully processed, the system should be consistent.

            info!(
                "successfully processed truncate for {}: new table {}, view updated",
                table_id, next_sequenced_bigquery_table_id
            );

            // We remove the old table from the cache since it's no longer necessary.
            Self::remove_from_created_tables_cache(&mut inner, &sequenced_bigquery_table_id);

            // Schedule cleanup of the previous table. We do not care to track this task since
            // if it fails, users can clean up the table on their own, but the view will still point
            // to the new data.
            let client = self.client.clone();
            let dataset_id = self.dataset_id.clone();
            tokio::spawn(async move {
                if let Err(err) = client
                    .drop_table(&dataset_id, &sequenced_bigquery_table_id.to_string())
                    .await
                {
                    warn!(
                        "failed to drop previous table {}: {}",
                        sequenced_bigquery_table_id, err
                    );
                } else {
                    info!(
                        "successfully cleaned up previous table {}",
                        sequenced_bigquery_table_id
                    );
                }
            });
        }

        Ok(())
    }
}

impl<S> Destination for BigQueryDestination<S>
where
    S: StateStore + SchemaStore + Send + Sync,
{
    async fn truncate_table(&self, table_id: TableId) -> EtlResult<()> {
        self.process_truncate_for_table_ids(iter::once(table_id))
            .await
    }

    async fn write_table_rows(
        &self,
        table_id: TableId,
        table_rows: Vec<TableRow>,
    ) -> EtlResult<()> {
        self.write_table_rows(table_id, table_rows).await?;

        Ok(())
    }

    async fn write_events(&self, events: Vec<Event>) -> EtlResult<()> {
        self.write_events(events).await?;

        Ok(())
    }
}

/// Splits table rows into optimal sub-batches for parallel execution.
///
/// Calculates the optimal distribution of rows across batches to maximize
/// utilization of available concurrent streams. Creates approximately equal-sized
/// sub-batches when splitting is beneficial for parallelism.
///
/// **Algorithm**:
/// - Returns empty vector if no rows provided
/// - Returns single batch if rows ≤ max_concurrent_streams (no benefit from splitting)
/// - Distributes rows evenly across batches with remainder distributed to first batches
/// - Optimizes for balanced workload across concurrent streams
///
/// **Performance**: This is a lock-free operation that can be called safely from
/// concurrent contexts without synchronization.
fn split_table_rows(
    table_rows: Vec<TableRow>,
    max_concurrent_streams: usize,
) -> Vec<Vec<TableRow>> {
    let total_rows = table_rows.len();

    if total_rows == 0 {
        return vec![];
    }

    if total_rows <= 1 || max_concurrent_streams == 1 || total_rows <= max_concurrent_streams {
        return vec![table_rows];
    }

    // Calculate optimal rows per batch to maximize parallelism.
    let optimal_rows_per_batch = total_rows.div_ceil(max_concurrent_streams);

    if optimal_rows_per_batch == 0 {
        return vec![table_rows];
    }

    // Split the rows into smaller sub-batches.
    let num_sub_batches = total_rows.div_ceil(optimal_rows_per_batch);
    let rows_per_sub_batch = total_rows / num_sub_batches;
    let extra_rows = total_rows % num_sub_batches;

    let mut batches = Vec::with_capacity(num_sub_batches);
    let mut start_idx = 0;
    for i in 0..num_sub_batches {
        let mut end_idx = start_idx + rows_per_sub_batch;

        // Distribute extra rows evenly across the first few batches
        if i < extra_rows {
            end_idx += 1;
        }

        let sub_batch_rows = table_rows[start_idx..end_idx].to_vec();
        batches.push(sub_batch_rows);
        start_idx = end_idx;
    }

    batches
}

#[cfg(test)]
mod tests {
    use super::*;

    #[test]
    fn test_generate_sequence_number() {
        assert_eq!(
            generate_sequence_number(PgLsn::from(0), PgLsn::from(0)),
            "0000000000000000/0000000000000000"
        );
        assert_eq!(
            generate_sequence_number(PgLsn::from(1), PgLsn::from(0)),
            "0000000000000000/0000000000000001"
        );
        assert_eq!(
            generate_sequence_number(PgLsn::from(255), PgLsn::from(0)),
            "0000000000000000/00000000000000ff"
        );
        assert_eq!(
            generate_sequence_number(PgLsn::from(65535), PgLsn::from(0)),
            "0000000000000000/000000000000ffff"
        );
        assert_eq!(
            generate_sequence_number(PgLsn::from(u64::MAX), PgLsn::from(0)),
            "0000000000000000/ffffffffffffffff"
        );
    }

    #[test]
    fn test_table_name_to_bigquery_table_id_no_underscores() {
        let table_name = TableName::new("schema".to_string(), "table".to_string());
        assert_eq!(table_name_to_bigquery_table_id(&table_name), "schema_table");
    }

    #[test]
    fn test_table_name_to_bigquery_table_id_with_underscores() {
        let table_name = TableName::new("a_b".to_string(), "c_d".to_string());
        assert_eq!(table_name_to_bigquery_table_id(&table_name), "a__b_c__d");
    }

    #[test]
    fn test_table_name_to_bigquery_table_id_collision_prevention() {
        // These two cases previously collided to "a_b_c"
        let table_name1 = TableName::new("a_b".to_string(), "c".to_string());
        let table_name2 = TableName::new("a".to_string(), "b_c".to_string());

        let id1 = table_name_to_bigquery_table_id(&table_name1);
        let id2 = table_name_to_bigquery_table_id(&table_name2);

        assert_eq!(id1, "a__b_c");
        assert_eq!(id2, "a_b__c");
        assert_ne!(id1, id2, "Table IDs should not collide");
    }

    #[test]
    fn test_table_name_to_bigquery_table_id_multiple_underscores() {
        let table_name = TableName::new("a__b".to_string(), "c__d".to_string());
        assert_eq!(
            table_name_to_bigquery_table_id(&table_name),
            "a____b_c____d"
        );
    }

    #[test]
    fn test_sequenced_bigquery_table_id_from_str_valid() {
        let table_id = "users_table_123";
        let parsed = table_id.parse::<SequencedBigQueryTableId>().unwrap();
        assert_eq!(parsed.to_bigquery_table_id(), "users_table");
        assert_eq!(parsed.1, 123);
    }

    #[test]
    fn test_sequenced_bigquery_table_id_from_str_zero_sequence() {
        let table_id = "simple_table_0";
        let parsed = table_id.parse::<SequencedBigQueryTableId>().unwrap();
        assert_eq!(parsed.to_bigquery_table_id(), "simple_table");
        assert_eq!(parsed.1, 0);
    }

    #[test]
    fn test_sequenced_bigquery_table_id_from_str_large_sequence() {
        let table_id = "test_table_18446744073709551615"; // u64::MAX
        let parsed = table_id.parse::<SequencedBigQueryTableId>().unwrap();
        assert_eq!(parsed.to_bigquery_table_id(), "test_table");
        assert_eq!(parsed.1, u64::MAX);
    }

    #[test]
    fn test_sequenced_bigquery_table_id_from_str_escaped_underscores() {
        let table_id = "a__b_c__d_42";
        let parsed = table_id.parse::<SequencedBigQueryTableId>().unwrap();
        assert_eq!(parsed.to_bigquery_table_id(), "a__b_c__d");
        assert_eq!(parsed.1, 42);
    }

    #[test]
    fn test_sequenced_bigquery_table_id_display_formatting() {
        let table_id = SequencedBigQueryTableId("users_table".to_string(), 123);
        assert_eq!(table_id.to_string(), "users_table_123");
    }

    #[test]
    fn test_sequenced_bigquery_table_id_display_zero_sequence() {
        let table_id = SequencedBigQueryTableId("simple_table".to_string(), 0);
        assert_eq!(table_id.to_string(), "simple_table_0");
    }

    #[test]
    fn test_sequenced_bigquery_table_id_display_large_sequence() {
        let table_id = SequencedBigQueryTableId("test_table".to_string(), u64::MAX);
        assert_eq!(table_id.to_string(), "test_table_18446744073709551615");
    }

    #[test]
    fn test_sequenced_bigquery_table_id_display_with_escaped_underscores() {
        let table_id = SequencedBigQueryTableId("a__b_c__d".to_string(), 42);
        assert_eq!(table_id.to_string(), "a__b_c__d_42");
    }

    #[test]
    fn test_sequenced_bigquery_table_id_new() {
        let table_id = SequencedBigQueryTableId::new("users_table".to_string());
        assert_eq!(table_id.to_bigquery_table_id(), "users_table");
        assert_eq!(table_id.1, 0);
    }

    #[test]
    fn test_sequenced_bigquery_table_id_new_with_underscores() {
        let table_id = SequencedBigQueryTableId::new("a__b_c__d".to_string());
        assert_eq!(table_id.to_bigquery_table_id(), "a__b_c__d");
        assert_eq!(table_id.1, 0);
    }

    #[test]
    fn test_sequenced_bigquery_table_id_next() {
        let table_id = SequencedBigQueryTableId::new("users_table".to_string());
        let next_table_id = table_id.next();

        assert_eq!(table_id.1, 0);
        assert_eq!(next_table_id.1, 1);
        assert_eq!(next_table_id.to_bigquery_table_id(), "users_table");
    }

    #[test]
    fn test_sequenced_bigquery_table_id_next_increments_correctly() {
        let table_id = SequencedBigQueryTableId("test_table".to_string(), 42);
        let next_table_id = table_id.next();

        assert_eq!(next_table_id.1, 43);
        assert_eq!(next_table_id.to_bigquery_table_id(), "test_table");
    }

    #[test]
    fn test_sequenced_bigquery_table_id_next_max_value() {
        let table_id = SequencedBigQueryTableId("test_table".to_string(), u64::MAX - 1);
        let next_table_id = table_id.next();

        assert_eq!(next_table_id.1, u64::MAX);
        assert_eq!(next_table_id.to_bigquery_table_id(), "test_table");
    }

    #[test]
    fn test_sequenced_bigquery_table_id_to_bigquery_table_id() {
        let table_id = SequencedBigQueryTableId("users_table".to_string(), 123);
        assert_eq!(table_id.to_bigquery_table_id(), "users_table");
    }

    #[test]
    fn test_sequenced_bigquery_table_id_to_bigquery_table_id_with_underscores() {
        let table_id = SequencedBigQueryTableId("a__b_c__d".to_string(), 42);
        assert_eq!(table_id.to_bigquery_table_id(), "a__b_c__d");
    }

    #[test]
    fn test_sequenced_bigquery_table_id_to_bigquery_table_id_zero_sequence() {
        let table_id = SequencedBigQueryTableId("simple_table".to_string(), 0);
        assert_eq!(table_id.to_bigquery_table_id(), "simple_table");
    }

    #[test]
    fn test_sequenced_bigquery_table_id_from_str_no_underscore() {
        let result = "tablewithoutsequence".parse::<SequencedBigQueryTableId>();
        assert!(result.is_err());

        let err = result.unwrap_err();
        assert_eq!(err.kind(), ErrorKind::DestinationTableNameInvalid);
        assert!(err.to_string().contains("No underscore found"));
        assert!(err.to_string().contains("tablewithoutsequence"));
        assert!(
            err.to_string()
                .contains("Expected format: 'table_name_sequence'")
        );
    }

    #[test]
    fn test_sequenced_bigquery_table_id_from_str_invalid_sequence_number() {
        let result = "users_table_not_a_number".parse::<SequencedBigQueryTableId>();
        assert!(result.is_err());

        let err = result.unwrap_err();
        assert_eq!(err.kind(), ErrorKind::DestinationTableNameInvalid);
        assert!(err.to_string().contains("Failed to parse sequence number"));
        assert!(err.to_string().contains("not_a_number"));
        assert!(err.to_string().contains("users_table_not_a_number"));
        assert!(err.to_string().contains("Expected a non-negative integer"));
    }

    #[test]
    fn test_sequenced_bigquery_table_id_from_str_sequence_is_word() {
        let result = "table_word".parse::<SequencedBigQueryTableId>();
        assert!(result.is_err());

        let err = result.unwrap_err();
        assert_eq!(err.kind(), ErrorKind::DestinationTableNameInvalid);
        assert!(err.to_string().contains("Failed to parse sequence number"));
        assert!(err.to_string().contains("word"));
        assert!(err.to_string().contains("table_word"));
        assert!(err.to_string().contains("Expected a non-negative integer"));
    }

    #[test]
    fn test_sequenced_bigquery_table_id_from_str_negative_sequence() {
        let result = "users_table_-123".parse::<SequencedBigQueryTableId>();
        assert!(result.is_err());

        let err = result.unwrap_err();
        assert_eq!(err.kind(), ErrorKind::DestinationTableNameInvalid);
        assert!(err.to_string().contains("Failed to parse sequence number"));
        assert!(err.to_string().contains("-123"));
        assert!(err.to_string().contains("users_table_-123"));
    }

    #[test]
    fn test_sequenced_bigquery_table_id_from_str_sequence_overflow() {
        let result = "users_table_18446744073709551616".parse::<SequencedBigQueryTableId>(); // u64::MAX + 1
        assert!(result.is_err());

        let err = result.unwrap_err();
        assert_eq!(err.kind(), ErrorKind::DestinationTableNameInvalid);
        assert!(err.to_string().contains("Failed to parse sequence number"));
        assert!(err.to_string().contains("18446744073709551616"));
        assert!(err.to_string().contains("users_table_18446744073709551616"));
    }

    #[test]
    fn test_sequenced_bigquery_table_id_from_str_empty_string() {
        let result = "".parse::<SequencedBigQueryTableId>();
        assert!(result.is_err());

        let err = result.unwrap_err();
        assert_eq!(err.kind(), ErrorKind::DestinationTableNameInvalid);
        assert!(err.to_string().contains("No underscore found"));
        assert!(err.to_string().contains("''"));
        assert!(
            err.to_string()
                .contains("Expected format: 'table_name_sequence'")
        );
    }

    #[test]
    fn test_sequenced_bigquery_table_id_from_str_empty_sequence() {
        let result = "users_table_".parse::<SequencedBigQueryTableId>();
        assert!(result.is_err());

        let err = result.unwrap_err();
        assert_eq!(err.kind(), ErrorKind::DestinationTableNameInvalid);
        assert!(err.to_string().contains("Sequence number cannot be empty"));
        assert!(err.to_string().contains("users_table_"));
        assert!(
            err.to_string()
                .contains("Expected format: 'table_name_sequence'")
        );
    }

    #[test]
    fn test_sequenced_bigquery_table_id_from_str_empty_table_name() {
        let result = "_123".parse::<SequencedBigQueryTableId>();
        assert!(result.is_err());

        let err = result.unwrap_err();
        assert_eq!(err.kind(), ErrorKind::DestinationTableNameInvalid);
        assert!(err.to_string().contains("Table name cannot be empty"));
        assert!(err.to_string().contains("_123"));
        assert!(
            err.to_string()
                .contains("Expected format: 'table_name_sequence'")
        );
    }

    #[test]
    fn test_sequenced_bigquery_table_id_round_trip() {
        let original = "users_table_123";
        let parsed = original.parse::<SequencedBigQueryTableId>().unwrap();
        let formatted = parsed.to_string();
        assert_eq!(original, formatted);
    }

    #[test]
    fn test_sequenced_bigquery_table_id_round_trip_complex() {
        let original = "a__b_c__d_999";
        let parsed = original.parse::<SequencedBigQueryTableId>().unwrap();
        let formatted = parsed.to_string();
        assert_eq!(original, formatted);
        assert_eq!(parsed.to_bigquery_table_id(), "a__b_c__d");
        assert_eq!(parsed.1, 999);
    }

    #[test]
    fn test_split_table_rows_empty_input() {
        let rows = vec![];
        let result = split_table_rows(rows, 4);
        assert_eq!(result, Vec::<Vec<TableRow>>::new());
    }

    #[test]
    fn test_split_table_rows_zero_concurrent_streams() {
        let rows = vec![TableRow::new(vec![])];
        let result = split_table_rows(rows.clone(), 0);
        assert_eq!(result, vec![rows]);
    }

    #[test]
    fn test_split_table_rows_single_concurrent_stream() {
        let rows = vec![TableRow::new(vec![]), TableRow::new(vec![])];
        let result = split_table_rows(rows.clone(), 1);
        assert_eq!(result, vec![rows]);
    }

    #[test]
    fn test_split_table_rows_fewer_rows_than_streams() {
        let rows = vec![TableRow::new(vec![]), TableRow::new(vec![])];
        let result = split_table_rows(rows.clone(), 5);
        assert_eq!(result, vec![rows]);
    }

    #[test]
    fn test_split_table_rows_equal_distribution() {
        let rows = vec![
            TableRow::new(vec![]),
            TableRow::new(vec![]),
            TableRow::new(vec![]),
            TableRow::new(vec![]),
        ];
        let result = split_table_rows(rows, 2);
        assert_eq!(result.len(), 2);
        assert_eq!(result[0].len(), 2);
        assert_eq!(result[1].len(), 2);
    }

    #[test]
    fn test_split_table_rows_uneven_distribution() {
        let rows = vec![
            TableRow::new(vec![]),
            TableRow::new(vec![]),
            TableRow::new(vec![]),
            TableRow::new(vec![]),
            TableRow::new(vec![]),
        ];
        let result = split_table_rows(rows, 3);
        assert_eq!(result.len(), 3);
        assert_eq!(result[0].len(), 2); // Gets extra row
        assert_eq!(result[1].len(), 2); // Gets extra row
        assert_eq!(result[2].len(), 1);
    }

    #[test]
    fn test_split_table_rows_many_streams() {
        let rows = vec![
            TableRow::new(vec![]),
            TableRow::new(vec![]),
            TableRow::new(vec![]),
            TableRow::new(vec![]),
            TableRow::new(vec![]),
            TableRow::new(vec![]),
            TableRow::new(vec![]),
            TableRow::new(vec![]),
            TableRow::new(vec![]),
            TableRow::new(vec![]),
        ];
        let result = split_table_rows(rows, 4);
        assert_eq!(result.len(), 4);

        // Verify all rows are accounted for
        let total_rows: usize = result.iter().map(|batch| batch.len()).sum();
        assert_eq!(total_rows, 10);

        // Verify approximately equal distribution
        assert_eq!(result[0].len(), 3); // Gets extra row
        assert_eq!(result[1].len(), 3); // Gets extra row
        assert_eq!(result[2].len(), 2);
        assert_eq!(result[3].len(), 2);
    }

    #[test]
    fn test_split_table_rows_single_row() {
        let rows = vec![TableRow::new(vec![])];
        let result = split_table_rows(rows.clone(), 5);
        assert_eq!(result, vec![rows]);
    }
}<|MERGE_RESOLUTION|>--- conflicted
+++ resolved
@@ -365,14 +365,14 @@
         client: &BigQueryClient,
         table_batches: Vec<TableBatch<BigQueryTableRow>>,
         max_concurrent_streams: usize,
-    ) -> EtlResult<()> {
+    ) -> EtlResult<usize> {
         // First attempt - optimistically assume all tables exist
         let result = client
             .stream_table_batches_concurrent(table_batches, max_concurrent_streams)
             .await;
 
         match result {
-            Ok(()) => Ok(()),
+            Ok(bytes_sent) => Ok(bytes_sent),
             Err(err) => {
                 // From our testing, when trying to send data to a missing table, this is the error that is
                 // returned:
@@ -488,76 +488,6 @@
         Ok(true)
     }
 
-<<<<<<< HEAD
-=======
-    /// Streams rows to BigQuery with automatic retry on missing table errors.
-    ///
-    /// First attempts optimistic streaming. If the table is missing (detected via permission denied),
-    /// clears the cache, recreates the table, and retries the operation.
-    async fn stream_rows_with_fallback(
-        inner: &mut Inner<S>,
-        dataset_id: &BigQueryDatasetId,
-        table_id: &SequencedBigQueryTableId,
-        table_descriptor: &TableDescriptor,
-        table_rows: Vec<TableRow>,
-        orig_table_id: &TableId,
-        use_cdc_sequence_column: bool,
-    ) -> EtlResult<usize> {
-        // First attempt - optimistically assume the table exists
-        let result = inner
-            .client
-            .stream_rows(
-                dataset_id,
-                &table_id.to_string(),
-                table_descriptor,
-                table_rows.clone(),
-            )
-            .await;
-
-        match result {
-            Ok(sent_bytes) => Ok(sent_bytes),
-            Err(err) => {
-                // From our testing, when trying to send data to a missing table, this is the error that is
-                // returned:
-                // `Status { code: PermissionDenied, message: "Permission 'TABLES_UPDATE_DATA' denied on
-                // resource 'x' (or it may not exist).", source: None }`
-                //
-                // If we get permission denied, we assume that the table doesn't exist.
-                if err.kind() == ErrorKind::PermissionDenied {
-                    warn!(
-                        "table {table_id} not found during streaming, removing from cache and recreating"
-                    );
-
-                    // Remove the table from our cache since it doesn't exist
-                    Self::remove_from_created_tables_cache(inner, table_id);
-
-                    // Recreate the table and table descriptor
-                    let (new_table_id, new_table_descriptor) =
-                        Self::prepare_cdc_streaming_for_table(
-                            inner,
-                            orig_table_id,
-                            use_cdc_sequence_column,
-                        )
-                        .await?;
-
-                    // Retry the streaming operation
-                    inner
-                        .client
-                        .stream_rows(
-                            dataset_id,
-                            &new_table_id.to_string(),
-                            &new_table_descriptor,
-                            table_rows,
-                        )
-                        .await
-                } else {
-                    Err(err)
-                }
-            }
-        }
-    }
-
->>>>>>> a2b1148e
     /// Writes table rows with CDC metadata for non-event streaming operations.
     ///
     /// Adds an `Upsert` operation type to each row, splits them into optimal batches based on
@@ -587,7 +517,6 @@
                 .push(BigQueryOperationType::Upsert.into_cell());
         }
 
-<<<<<<< HEAD
         // Split table rows into optimal batches for parallel execution.
         let row_batches = split_table_rows(table_rows, self.max_concurrent_streams);
 
@@ -607,36 +536,25 @@
 
         // Stream all the batches concurrently.
         if !table_batches.is_empty() {
-            self.stream_table_batches_concurrent_with_fallback(
-                &self.client,
-                table_batches,
-                self.max_concurrent_streams,
-            )
-            .await?;
+            let bytes_sent = self
+                .stream_table_batches_concurrent_with_fallback(
+                    &self.client,
+                    table_batches,
+                    self.max_concurrent_streams,
+                )
+                .await?;
+
+            // Logs with egress_metric = true can be used to identify egress logs.
+            // This can e.g. be used to send egress logs to a location different
+            // than the other logs. These logs should also have bytes_sent set to
+            // the number of bytes sent to the destination.
+            info!(
+                bytes_sent,
+                phase = "table_copy",
+                egress_metric = true,
+                "Wrote table rows"
+            );
         }
-=======
-        let sent_bytes = Self::stream_rows_with_fallback(
-            &mut inner,
-            &dataset_id,
-            &sequenced_bigquery_table_id,
-            &table_descriptor,
-            table_rows,
-            &table_id,
-            false,
-        )
-        .await?;
->>>>>>> a2b1148e
-
-        // Logs with egress_metric = true can be used to identify egress logs.
-        // This can e.g. be used to send egress logs to a location different
-        // than the other logs. These logs should also have sent_bytes set to
-        // the number of bytes sent to the destination.
-        info!(
-            sent_bytes,
-            phase = "table_copy",
-            egress_metric = true,
-            "Wrote table rows"
-        );
 
         Ok(())
     }
@@ -724,7 +642,6 @@
                 let mut table_batches = Vec::with_capacity(table_id_to_table_rows.len());
 
                 for (table_id, table_rows) in table_id_to_table_rows {
-<<<<<<< HEAD
                     let (sequenced_bigquery_table_id, table_descriptor) =
                         self.prepare_table_for_streaming(&table_id, true).await?;
 
@@ -732,36 +649,26 @@
                         &self.dataset_id,
                         &sequenced_bigquery_table_id.to_string(),
                         table_descriptor.clone(),
-=======
-                    let (bq_table_id, table_descriptor) =
-                        Self::prepare_cdc_streaming_for_table(&mut inner, &table_id, true).await?;
-
-                    let dataset_id = inner.dataset_id.clone();
-                    let sent_bytes = Self::stream_rows_with_fallback(
-                        &mut inner,
-                        &dataset_id,
-                        &bq_table_id,
-                        &table_descriptor,
->>>>>>> a2b1148e
                         table_rows,
                     )?;
                     table_batches.push(table_batch);
                 }
 
                 if !table_batches.is_empty() {
-                    self.stream_table_batches_concurrent_with_fallback(
-                        &self.client,
-                        table_batches,
-                        self.max_concurrent_streams,
-                    )
-                    .await?;
+                    let bytes_sent = self
+                        .stream_table_batches_concurrent_with_fallback(
+                            &self.client,
+                            table_batches,
+                            self.max_concurrent_streams,
+                        )
+                        .await?;
 
                     // Logs with egress_metric = true can be used to identify egress logs.
                     // This can e.g. be used to send egress logs to a location different
-                    // than the other logs. These logs should also have sent_bytes set to
+                    // than the other logs. These logs should also have bytes_sent set to
                     // the number of bytes sent to the destination.
                     info!(
-                        sent_bytes,
+                        bytes_sent,
                         phase = "apply",
                         egress_metric = true,
                         "Wrote apply events"
