--- conflicted
+++ resolved
@@ -12,17 +12,25 @@
 use crate::bigquery::client::{BigQueryClient, BigQueryOperationType};
 use crate::bigquery::{BigQueryDatasetId, BigQueryTableId};
 
-/// Delimiter used to separate schema from table name in BigQuery table identifiers.
+/// The delimiter used when generating table names in BigQuery that splits the schema from the name
+/// of the table.
 const BIGQUERY_TABLE_ID_DELIMITER: &str = "_";
-/// Replacement string for escaping underscores in original schema and table names.
+/// The replacement string used to escape characters in the original schema and table names.
 const BIGQUERY_TABLE_ID_DELIMITER_ESCAPE_REPLACEMENT: &str = "__";
 
-/// Generates a hex-encoded sequence number from PostgreSQL LSNs.
-///
-/// Creates a sequence number that ensures events are processed in the correct order
-/// even when they have the same system time. Uses commit LSN for transaction ordering
-/// and start LSN for intra-transaction ordering, ensuring BigQuery preserves the
-/// correct event sequence for CDC operations.
+/// Generates a sequence number from the LSNs of an event.
+///
+/// Creates a hex-encoded sequence number that ensures events are processed in the correct order
+/// even when they have the same system time. The format is compatible with BigQuery's
+/// `_CHANGE_SEQUENCE_NUMBER` column requirements.
+///
+/// The rationale for using the LSN is that BigQuery will preserve the highest sequence number
+/// in case of equal primary key, which is what we want since in case of updates, we want the
+/// latest update in Postgres order to be the winner. We have first the `commit_lsn` in the key
+/// so that BigQuery can first order operations based on the LSN at which the transaction committed
+/// and if two operations belong to the same transaction (meaning they have the same LSN), the
+/// `start_lsn` will be used. We first order by `commit_lsn` to preserve the order in which operations
+/// are received by the pipeline since transactions are ordered by commit time and not interleaved.
 fn generate_sequence_number(start_lsn: PgLsn, commit_lsn: PgLsn) -> String {
     let start_lsn = u64::from(start_lsn);
     let commit_lsn = u64::from(commit_lsn);
@@ -56,15 +64,10 @@
     format!("{escaped_schema}_{escaped_table}")
 }
 
-/// Internal state for [`BigQueryDestination`] with thread-safe access.
-///
-<<<<<<< HEAD
-/// Contains the BigQuery client, dataset configuration, and schema store for
-/// managing table metadata and CDC operations.
-=======
+/// Internal state for [`BigQueryDestination`] wrapped in `Arc<Mutex<>>`.
+///
 /// Contains the BigQuery client, dataset configuration, injected schema cache,
 /// and table creation state cache for performance optimization.
->>>>>>> 41bd17e5
 #[derive(Debug)]
 struct Inner<S> {
     client: BigQueryClient,
@@ -76,10 +79,10 @@
     created_tables: HashSet<BigQueryTableId>,
 }
 
-/// BigQuery destination implementation for ETL pipelines.
-///
-/// Provides PostgreSQL-to-BigQuery replication with CDC support, streaming inserts,
-/// and automatic table creation with schema mapping.
+/// A BigQuery destination that implements the ETL [`Destination`] trait.
+///
+/// Provides PostgreSQL-to-BigQuery data pipeline functionality including streaming inserts
+/// and CDC operation handling.
 #[derive(Debug, Clone)]
 pub struct BigQueryDestination<S> {
     inner: Arc<Mutex<Inner<S>>>,
@@ -89,9 +92,10 @@
 where
     S: SchemaStore,
 {
-    /// Creates a new [`BigQueryDestination`] using a service account key file.
-    ///
-    /// Initializes the BigQuery client with credentials from the specified file path.
+    /// Creates a new [`BigQueryDestination`] using a service account key file path.
+    ///
+    /// Initializes the BigQuery client with the provided credentials and project settings.
+    /// The `max_staleness_mins` parameter controls table metadata cache freshness.
     pub async fn new_with_key_path(
         project_id: String,
         dataset_id: BigQueryDatasetId,
@@ -115,8 +119,8 @@
 
     /// Creates a new [`BigQueryDestination`] using a service account key JSON string.
     ///
-    /// Initializes the BigQuery client with credentials provided as a JSON string,
-    /// useful when credentials are stored in environment variables or secrets.
+    /// Similar to [`BigQueryDestination::new_with_key_path`] but accepts the key content directly
+    /// rather than a file path. Useful when credentials are stored in environment variables.
     pub async fn new_with_key(
         project_id: String,
         dataset_id: BigQueryDatasetId,
@@ -138,14 +142,6 @@
         })
     }
 
-<<<<<<< HEAD
-    /// Prepares a table for CDC streaming operations.
-    ///
-    /// Loads the table schema from the schema store, creates the BigQuery table if missing,
-    /// and returns the table identifier and descriptor required for streaming operations.
-    async fn prepare_cdc_streaming_for_table<I: Deref<Target = Inner<S>>>(
-        inner: &I,
-=======
     /// Prepares the table for CDC streaming with optimistic table creation caching.
     ///
     /// Loads the table schema and creates the table in BigQuery if missing. Uses an internal
@@ -153,7 +149,6 @@
     /// If streaming fails with a table not found error, the cache entry is invalidated.
     async fn prepare_cdc_streaming_for_table(
         inner: &mut Inner<S>,
->>>>>>> 41bd17e5
         table_id: &TableId,
         use_cdc_sequence_column: bool,
     ) -> EtlResult<(BigQueryTableId, TableDescriptor)> {
@@ -203,9 +198,6 @@
         Ok((table_id, table_descriptor))
     }
 
-<<<<<<< HEAD
-    /// Writes table rows to BigQuery with CDC metadata.
-=======
     /// Adds a table ID to the created tables cache if not present.
     fn add_to_created_tables_cache(inner: &mut Inner<impl SchemaStore>, table_id: BigQueryTableId) {
         if inner.created_tables.contains(&table_id) {
@@ -283,9 +275,8 @@
     }
 
     /// Writes data rows to a BigQuery table, adding CDC mode metadata.
->>>>>>> 41bd17e5
-    ///
-    /// Appends CDC mode columns to each row and streams them to the target BigQuery table.
+    ///
+    /// Each row gets a CDC mode column and sequence number appended before streaming to BigQuery.
     async fn write_table_rows(
         &self,
         table_id: TableId,
@@ -319,8 +310,8 @@
 
     /// Processes and writes a batch of CDC events to BigQuery.
     ///
-    /// Groups events by table, handles inserts/updates/deletes via streaming,
-    /// and adds sequence numbers to ensure proper event ordering.
+    /// Groups events by type, handles inserts/updates/deletes via streaming, and processes truncates separately.
+    /// Adds sequence numbers to ensure proper ordering of events with the same system time.
     async fn write_events(&self, events: Vec<Event>) -> EtlResult<()> {
         let mut event_iter = events.into_iter().peekable();
 
@@ -430,9 +421,9 @@
         Ok(())
     }
 
-    /// Processes truncate events by executing `TRUNCATE TABLE` statements.
-    ///
-    /// Maps PostgreSQL table OIDs to BigQuery table names and executes truncate operations.
+    /// Processes truncate events by executing `TRUNCATE TABLE` statements in BigQuery.
+    ///
+    /// Maps PostgreSQL table OIDs to BigQuery table names and issues truncate commands.
     #[allow(dead_code)]
     async fn process_truncate_events(&self, truncate_events: Vec<TruncateEvent>) -> EtlResult<()> {
         let inner = self.inner.lock().await;
