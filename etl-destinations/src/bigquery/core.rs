use etl::destination::Destination;
use etl::error::{ErrorKind, EtlError, EtlResult};
use etl::store::schema::SchemaStore;
use etl::store::state::{DestinationTableMetadata, DestinationTableSchemaStatus, StateStore};
use etl::types::{
    Cell, Event, ReplicatedTableSchema, SchemaDiff, TableId, TableName, TableRow,
    generate_sequence_number,
};
use etl::{bail, etl_error};
<<<<<<< HEAD
use gcp_bigquery_client::storage::{TableBatch, TableDescriptor};

use crate::bigquery::encoding::BigQueryTableRow;
=======

#[cfg(feature = "egress")]
use crate::egress::{PROCESSING_TYPE_STREAMING, PROCESSING_TYPE_TABLE_COPY, log_processed_bytes};
use gcp_bigquery_client::storage::TableDescriptor;
>>>>>>> e38bd5ad
use std::collections::{HashMap, HashSet};
use std::fmt::Display;
use std::iter;
use std::str::FromStr;
use std::sync::Arc;
use std::time::Duration;
use tokio::sync::Mutex;
use tokio::time::sleep;
use tracing::{debug, info, warn};

use crate::bigquery::client::{BigQueryClient, BigQueryOperationType};
use crate::bigquery::{BigQueryDatasetId, BigQueryTableId};

/// Delimiter separating schema from table name in BigQuery table identifiers.
const BIGQUERY_TABLE_ID_DELIMITER: &str = "_";
/// Replacement string for escaping underscores in Postgres names.
const BIGQUERY_TABLE_ID_DELIMITER_ESCAPE_REPLACEMENT: &str = "__";

/// Maximum number of retry attempts for schema mismatch errors.
///
/// After DDL changes, the BigQuery Storage Write API may cache stale schema information.
/// These retries allow the cache to refresh before failing permanently.
const MAX_SCHEMA_MISMATCH_ATTEMPTS: usize = 10;
/// Delay between schema mismatch retry attempts in milliseconds.
const SCHEMA_MISMATCH_RETRY_DELAY_MS: u64 = 1000;

/// Returns the [`BigQueryTableId`] for a supplied [`TableName`].
///
/// Escapes underscores in schema and table names to prevent collisions when combining them.
/// Original underscores become double underscores, and a single underscore separates schema from table.
/// This ensures that `a_b.c` and `a.b_c` map to different BigQuery table names.
///
/// We opted for this escaping strategy since it's easy to undo on the reading end. Just split at a
/// single `_` and revert each `__` into `_`.
///
/// BigQuery accepts up to 1024 UTF-8 characters, whereas Postgres names operate with a maximum size
/// determined by `NAMEDATALEN`. We assume that most people are running this as default value, which
/// is 63, meaning that in the worst case of a schema name and table name containing only _, the resulting
/// string will be made up of (63 * 2) + 1 + (63 * 2) = 253 characters which is much less than 1024.
pub fn table_name_to_bigquery_table_id(table_name: &TableName) -> BigQueryTableId {
    let escaped_schema = table_name.schema.replace(
        BIGQUERY_TABLE_ID_DELIMITER,
        BIGQUERY_TABLE_ID_DELIMITER_ESCAPE_REPLACEMENT,
    );
    let escaped_table = table_name.name.replace(
        BIGQUERY_TABLE_ID_DELIMITER,
        BIGQUERY_TABLE_ID_DELIMITER_ESCAPE_REPLACEMENT,
    );

    format!("{escaped_schema}_{escaped_table}")
}

/// A BigQuery table identifier with version sequence for truncate operations.
///
/// Combines a base table name with a sequence number to enable versioned tables.
/// Used for truncate handling where each truncate creates a new table version.
#[derive(Debug, Clone, Eq, PartialEq, Hash)]
struct SequencedBigQueryTableId(BigQueryTableId, u64);

impl SequencedBigQueryTableId {
    /// Creates a new sequenced table ID starting at version 0.
    pub fn new(table_id: BigQueryTableId) -> Self {
        Self(table_id, 0)
    }

    /// Returns the next version of this sequenced table ID.
    pub fn next(&self) -> Self {
        Self(self.0.clone(), self.1 + 1)
    }

    /// Extracts the base BigQuery table ID without the sequence number.
    pub fn to_bigquery_table_id(&self) -> BigQueryTableId {
        self.0.clone()
    }
}

impl FromStr for SequencedBigQueryTableId {
    type Err = EtlError;

    /// Parses a sequenced table ID from string format `table_name_sequence`.
    ///
    /// Expects the last underscore to separate the table name from the sequence number.
    fn from_str(table_id: &str) -> Result<Self, Self::Err> {
        if let Some(last_underscore) = table_id.rfind('_') {
            let table_name = &table_id[..last_underscore];
            let sequence_str = &table_id[last_underscore + 1..];

            if table_name.is_empty() {
                bail!(
                    ErrorKind::DestinationTableNameInvalid,
                    "Invalid sequenced BigQuery table ID format",
                    format!(
                        "Table name cannot be empty in sequenced table ID '{table_id}'. Expected format: 'table_name_sequence'"
                    )
                )
            }

            if sequence_str.is_empty() {
                bail!(
                    ErrorKind::DestinationTableNameInvalid,
                    "Invalid sequenced BigQuery table ID format",
                    format!(
                        "Sequence number cannot be empty in sequenced table ID '{table_id}'. Expected format: 'table_name_sequence'"
                    )
                )
            }

            let sequence_number = sequence_str
                .parse::<u64>()
                .map_err(|e| {
                    etl_error!(
                        ErrorKind::DestinationTableNameInvalid,
                        "Invalid sequence number in BigQuery table ID",
                        format!(
                            "Failed to parse sequence number '{sequence_str}' in table ID '{table_id}': {e}. Expected a non-negative integer (0-{max})",
                            max = u64::MAX
                        )
                    )
                })?;

            Ok(SequencedBigQueryTableId(
                table_name.to_string(),
                sequence_number,
            ))
        } else {
            bail!(
                ErrorKind::DestinationTableNameInvalid,
                "Invalid sequenced BigQuery table ID format",
                format!(
                    "No underscore found in table ID '{table_id}'. Expected format: 'table_name_sequence' where sequence is a non-negative integer"
                )
            )
        }
    }
}

impl Display for SequencedBigQueryTableId {
    fn fmt(&self, f: &mut std::fmt::Formatter<'_>) -> std::fmt::Result {
        write!(f, "{}_{}", self.0, self.1)
    }
}

/// Internal state for [`BigQueryDestination`] wrapped in `Arc<Mutex<>>`.
///
/// Contains caches and state that require synchronization across concurrent operations.
/// The main BigQuery client and configuration are stored directly in the outer struct
/// to allow lock-free access during streaming operations.
#[derive(Debug)]
struct Inner {
    /// Cache of table IDs that have been successfully created or verified to exist.
    /// This avoids redundant `create_table_if_missing` calls for known tables.
    created_tables: HashSet<SequencedBigQueryTableId>,
    /// Cache of views that have been created and the versioned table they point to.
    /// This avoids redundant `CREATE OR REPLACE VIEW` calls for views that already point to the correct table.
    /// Maps view name to the versioned table it currently points to.
    ///
    /// # Example
    /// `{ users_table: users_table_10, orders_table: orders_table_3 }`
    created_views: HashMap<BigQueryTableId, SequencedBigQueryTableId>,
}

/// A BigQuery destination that implements the ETL [`Destination`] trait.
///
/// Provides Postgres-to-BigQuery data pipeline functionality including streaming inserts
/// and CDC operation handling.
///
/// Designed for high concurrency with minimal locking:
/// - Configuration and client are accessible without locks
/// - Only caches and state mappings require synchronization
/// - Multiple write operations can execute concurrently
#[derive(Debug, Clone)]
pub struct BigQueryDestination<S> {
    client: BigQueryClient,
    dataset_id: BigQueryDatasetId,
    max_staleness_mins: Option<u16>,
    max_concurrent_streams: usize,
    state_store: S,
    inner: Arc<Mutex<Inner>>,
}

impl<S> BigQueryDestination<S>
where
    S: StateStore + SchemaStore + Send + Sync,
{
    /// Creates a new [`BigQueryDestination`] using a service account key file path.
    ///
    /// Initializes the BigQuery client with the provided credentials and project settings.
    /// The `max_staleness_mins` parameter controls table metadata cache freshness.
    /// The `max_concurrent_streams` parameter controls parallelism for streaming operations
    /// and determines how table rows are split into batches for concurrent processing.
    pub async fn new_with_key_path(
        project_id: String,
        dataset_id: BigQueryDatasetId,
        sa_key: &str,
        max_staleness_mins: Option<u16>,
        max_concurrent_streams: usize,
        state_store: S,
    ) -> EtlResult<Self> {
        let client = BigQueryClient::new_with_key_path(project_id, sa_key).await?;
        let inner = Inner {
            created_tables: HashSet::new(),
            created_views: HashMap::new(),
        };

        Ok(Self {
            client,
            dataset_id,
            max_staleness_mins,
            max_concurrent_streams,
            state_store,
            inner: Arc::new(Mutex::new(inner)),
        })
    }

    /// Creates a new [`BigQueryDestination`] using a service account key JSON string.
    ///
    /// Similar to [`BigQueryDestination::new_with_key_path`] but accepts the key content directly
    /// rather than a file path. Useful when credentials are stored in environment variables.
    /// The `max_concurrent_streams` parameter controls parallelism for streaming operations
    /// and determines how table rows are split into batches for concurrent processing.
    pub async fn new_with_key(
        project_id: String,
        dataset_id: BigQueryDatasetId,
        sa_key: &str,
        max_staleness_mins: Option<u16>,
        max_concurrent_streams: usize,
        state_store: S,
    ) -> EtlResult<Self> {
        let client = BigQueryClient::new_with_key(project_id, sa_key).await?;
        let inner = Inner {
            created_tables: HashSet::new(),
            created_views: HashMap::new(),
        };

        Ok(Self {
            client,
            dataset_id,
            max_staleness_mins,
            max_concurrent_streams,
            state_store,
            inner: Arc::new(Mutex::new(inner)),
        })
    }
    /// Creates a new [`BigQueryDestination`] using Application Default Credentials (ADC).
    ///
    /// Initializes the BigQuery client with the default credentials and project settings.
    /// The `max_staleness_mins` parameter controls table metadata cache freshness.
    /// The `max_concurrent_streams` parameter controls parallelism for streaming operations
    /// and determines how table rows are split into batches for concurrent processing.
    pub async fn new_with_adc(
        project_id: String,
        dataset_id: BigQueryDatasetId,
        max_staleness_mins: Option<u16>,
        max_concurrent_streams: usize,
        state_store: S,
    ) -> EtlResult<Self> {
        let client = BigQueryClient::new_with_adc(project_id).await?;
        let inner = Inner {
            created_tables: HashSet::new(),
            created_views: HashMap::new(),
        };

        Ok(Self {
            client,
            dataset_id,
            max_staleness_mins,
            max_concurrent_streams,
            state_store,
            inner: Arc::new(Mutex::new(inner)),
        })
    }

    /// Creates a new [`BigQueryDestination`] using an installed flow authenticator.
    ///
    /// Initializes the BigQuery client with a flow authenticator using the provided secret and persistent file path.
    /// The `max_staleness_mins` parameter controls table metadata cache freshness.
    /// The `max_concurrent_streams` parameter controls parallelism for streaming operations
    /// and determines how table rows are split into batches for concurrent processing.
    pub async fn new_with_flow_authenticator<Secret, Path>(
        project_id: String,
        dataset_id: BigQueryDatasetId,
        secret: Secret,
        persistent_file_path: Path,
        max_staleness_mins: Option<u16>,
        max_concurrent_streams: usize,
        store: S,
    ) -> EtlResult<Self>
    where
        Secret: AsRef<[u8]>,
        Path: Into<std::path::PathBuf>,
    {
        let client =
            BigQueryClient::new_with_flow_authenticator(project_id, secret, persistent_file_path)
                .await?;
        let inner = Inner {
            created_tables: HashSet::new(),
            created_views: HashMap::new(),
        };

        Ok(Self {
            client,
            dataset_id,
            max_staleness_mins,
            max_concurrent_streams,
            state_store: store,
            inner: Arc::new(Mutex::new(inner)),
        })
    }

    /// Prepares a table for CDC streaming operations with schema-aware table creation.
    ///
    /// Creates or verifies the BigQuery table exists using the provided schema,
    /// and ensures the view points to the current versioned table. Uses caching to avoid
    /// redundant table creation checks.
    async fn prepare_table_for_streaming(
        &self,
        replicated_table_schema: &ReplicatedTableSchema,
        use_cdc_sequence_column: bool,
    ) -> EtlResult<(SequencedBigQueryTableId, TableDescriptor)> {
        // We hold the lock for the entire preparation to avoid race conditions since the consistency
        // of this code path is critical.
        let mut inner = self.inner.lock().await;

        let table_id = replicated_table_schema.id();

        // We determine the BigQuery table ID for the table together with the current sequence number.
        let bigquery_table_id = table_name_to_bigquery_table_id(replicated_table_schema.name());
        let snapshot_id = replicated_table_schema.get_inner().snapshot_id;
        let replication_mask = replicated_table_schema.replication_mask().clone();

        // Check if we have existing metadata for this table.
        let existing_metadata = self
            .state_store
            .get_destination_table_metadata(&table_id)
            .await?;

        let sequenced_bigquery_table_id = match &existing_metadata {
            Some(metadata) => metadata.destination_table_id.parse()?,
            None => SequencedBigQueryTableId::new(bigquery_table_id.clone()),
        };

        // Optimistically skip table creation if we've already seen this sequenced table.
        //
        // Note that if the table is deleted outside ETL and the cache marks it as created, the
        // inserts will fail because the table will be missing and won't be created.
        if !inner.created_tables.contains(&sequenced_bigquery_table_id) {
            // Create metadata with applying status. For new tables, this is the initial insert.
            // For existing tables, this updates the status.
            let metadata = DestinationTableMetadata::new_applying(
                sequenced_bigquery_table_id.to_string(),
                snapshot_id,
                replication_mask.clone(),
            );

            // Store or update metadata before creating the table.
            self.state_store
                .store_destination_table_metadata(table_id, metadata.clone())
                .await?;

            self.client
                .create_table_if_missing(
                    &self.dataset_id,
                    &sequenced_bigquery_table_id.to_string(),
                    replicated_table_schema,
                    self.max_staleness_mins,
                )
                .await?;

            // Mark as applied after successful table creation.
            self.state_store
                .store_destination_table_metadata(table_id, metadata.to_applied())
                .await?;

            // Add the sequenced table to the cache.
            Self::add_to_created_tables_cache(&mut inner, &sequenced_bigquery_table_id);

            debug!("sequenced table {sequenced_bigquery_table_id} added to creation cache");
        } else {
            debug!(
                "sequenced table {sequenced_bigquery_table_id} found in creation cache, skipping existence check"
            );
        }

        // Ensure view points to this sequenced table (uses cache to avoid redundant operations)
        self.ensure_view_points_to_table(
            &mut inner,
            &bigquery_table_id,
            &sequenced_bigquery_table_id,
        )
        .await?;

        // Note: We return TableDescriptor by value for simplicity, which means callers clone it
        // when creating multiple batches. This is acceptable because the descriptor is small
        // (one String per column) and the cost is negligible compared to network I/O. If profiling
        // shows this is a bottleneck, we could wrap it in Arc here and use Arc::unwrap_or_clone
        // at the call site to avoid redundant clones.
        let table_descriptor = BigQueryClient::column_schemas_to_table_descriptor(
            replicated_table_schema,
            use_cdc_sequence_column,
        );

        Ok((sequenced_bigquery_table_id, table_descriptor))
    }

    /// Adds a table to the creation cache to avoid redundant existence checks.
    fn add_to_created_tables_cache(inner: &mut Inner, table_id: &SequencedBigQueryTableId) {
        if inner.created_tables.contains(table_id) {
            return;
        }

        inner.created_tables.insert(table_id.clone());
    }

    /// Retrieves the current sequenced table ID from the destination metadata.
    async fn get_sequenced_bigquery_table_id(
        &self,
        table_id: &TableId,
    ) -> EtlResult<Option<SequencedBigQueryTableId>> {
        let Some(metadata) = self
            .state_store
            .get_destination_table_metadata(table_id)
            .await?
        else {
            return Ok(None);
        };

        let sequenced_bigquery_table_id = metadata.destination_table_id.parse()?;

        Ok(Some(sequenced_bigquery_table_id))
    }

    /// Ensures a view points to the specified target table, creating or updating as needed.
    ///
    /// Returns `true` if the view was created or updated, `false` if already correct.
    async fn ensure_view_points_to_table(
        &self,
        inner: &mut Inner,
        view_name: &BigQueryTableId,
        target_table_id: &SequencedBigQueryTableId,
    ) -> EtlResult<bool> {
        if let Some(current_target) = inner.created_views.get(view_name)
            && current_target == target_table_id
        {
            debug!(
                "view {} already points to {}, skipping creation",
                view_name, target_table_id
            );

            return Ok(false);
        }

        self.client
            .create_or_replace_view(&self.dataset_id, view_name, &target_table_id.to_string())
            .await?;

        // We insert/overwrite the new (view -> sequenced bigquery table id) mapping
        inner
            .created_views
            .insert(view_name.clone(), target_table_id.clone());

        debug!(
            "view {} created/updated to point to {}",
            view_name, target_table_id
        );

        Ok(true)
    }

    /// Writes table rows with CDC metadata for non-event streaming operations.
    ///
    /// Adds an `Upsert` operation type to each row, splits them into optimal batches based on
    /// `max_concurrent_streams`, and streams to BigQuery using concurrent processing.
    async fn write_table_rows(
        &self,
        replicated_table_schema: &ReplicatedTableSchema,
        mut table_rows: Vec<TableRow>,
    ) -> EtlResult<()> {
        // Prepare table for streaming.
        let (sequenced_bigquery_table_id, table_descriptor) = self
            .prepare_table_for_streaming(replicated_table_schema, false)
            .await?;

        // Add the CDC operation type to all rows (no lock needed).
        for table_row in table_rows.iter_mut() {
            table_row
                .values
                .push(BigQueryOperationType::Upsert.into_cell());
        }

        // Split table rows into optimal batches for parallel execution.
        let table_rows_batches = split_table_rows(table_rows, self.max_concurrent_streams);

        // Create table batches from the split rows.
        let mut table_batches = Vec::with_capacity(table_rows_batches.len());
        for table_rows in table_rows_batches {
            if !table_rows.is_empty() {
                let table_batch = self.client.create_table_batch(
                    &self.dataset_id,
                    &sequenced_bigquery_table_id.to_string(),
                    table_descriptor.clone(),
                    table_rows,
                )?;
                table_batches.push(table_batch);
            }
        }

<<<<<<< HEAD
        // Stream with schema mismatch retry.
        let (bytes_sent, bytes_received) = self.stream_with_retry(&table_batches).await?;

        if bytes_sent > 0 {
            // Logs with egress_metric = true can be used to identify egress logs.
            // This can e.g. be used to send egress logs to a location different
            // than the other logs. These logs should also have bytes_sent set to
            // the number of bytes sent to the destination.
            info!(
                bytes_sent,
                bytes_received,
                phase = "table_copy",
                egress_metric = true,
                "wrote table rows to bigquery"
=======
        // Stream all the batches concurrently.
        if !table_batches.is_empty() {
            #[allow(unused_variables)]
            let (bytes_sent, bytes_received) = self
                .client
                .stream_table_batches_concurrent(table_batches, self.max_concurrent_streams)
                .await?;

            #[cfg(feature = "egress")]
            log_processed_bytes(
                Self::name(),
                PROCESSING_TYPE_TABLE_COPY,
                bytes_sent as u64,
                bytes_received as u64,
>>>>>>> e38bd5ad
            );
        }

        Ok(())
    }

    /// Handles a schema change event (Relation) by computing the diff and applying changes.
    ///
    /// This method:
    /// 1. Gets the current destination schema state from the state store.
    /// 2. If no state exists, this is the initial schema - just records it as applied.
    /// 3. If state exists and snapshot_id differs, computes the diff and applies changes.
    /// 4. If state is in `Applying`, a previous change was interrupted - returns an error.
    async fn handle_relation_event(&self, new_schema: &ReplicatedTableSchema) -> EtlResult<()> {
        let table_id = new_schema.id();
        let new_snapshot_id = new_schema.get_inner().snapshot_id;

        // Get current destination metadata.
        let current_metadata = self
            .state_store
            .get_destination_table_metadata(&table_id)
            .await?;

        match current_metadata {
            None => {
                // No metadata exists, this is a broken invariant since the metadata should
                // have been recorded during write_table_rows before any Relation event.
                bail!(
                    ErrorKind::CorruptedTableSchema,
                    "Missing destination table metadata",
                    format!(
                        "No destination table metadata found for table {} when processing schema change. \
                         This indicates a broken invariant, the metadata should have been recorded \
                         during initial table synchronization.",
                        table_id
                    )
                );
            }
            Some(metadata) if metadata.is_applying() => {
                // A previous schema change was interrupted, require manual intervention since BigQuery
                // DDL is not atomic, thus we can't say anything about the table schema.
                bail!(
                    ErrorKind::CorruptedTableSchema,
                    "Schema change recovery required",
                    format!(
                        "A previous schema change for table {} was interrupted at snapshot_id {}. \
                         Manual intervention is required to resolve the destination schema state. \
                         The previous valid snapshot can be derived from the table_schemas table.",
                        table_id, metadata.snapshot_id
                    )
                );
            }
            Some(metadata) if metadata.is_applied() => {
                let current_snapshot_id = metadata.snapshot_id;
                let current_replication_mask = metadata.replication_mask.clone();
                let new_replication_mask = new_schema.replication_mask().clone();

                // Check both snapshot_id and replication mask - the mask can change
                // independently if columns are added/removed from the publication.
                if current_snapshot_id == new_snapshot_id
                    && current_replication_mask == new_replication_mask
                {
                    // Schema hasn't changed, nothing to do.
                    info!(
                        "schema for table {} unchanged (snapshot_id: {}, replication_mask: {})",
                        table_id, new_snapshot_id, new_replication_mask
                    );

                    return Ok(());
                }

                info!(
                    "schema change detected for table {}: snapshot_id {} -> {}, mask {} -> {}",
                    table_id,
                    current_snapshot_id,
                    new_snapshot_id,
                    current_replication_mask,
                    new_replication_mask
                );

                // Get the old schema from the schema store to compute the diff.
                let old_table_schema = self
                    .state_store
                    .get_table_schema(&table_id, current_snapshot_id)
                    .await?
                    .ok_or_else(|| {
                        etl_error!(
                            ErrorKind::InvalidState,
                            "Old schema not found",
                            format!(
                                "Could not find schema for table {} at snapshot_id {}",
                                table_id, current_snapshot_id
                            )
                        )
                    })?;

                // Build a ReplicatedTableSchema using the stored replication mask.
                let old_schema =
                    ReplicatedTableSchema::from_mask(old_table_schema, current_replication_mask);

                // Mark as applying before making changes (with the NEW snapshot_id and mask).
                //
                // NOTE: BigQuery does not support transactional DDL, so if the system crashes
                // while in 'Applying' state, the destination table may be in an inconsistent
                // state and manual intervention may be required. The `previous_snapshot_id`
                // is stored for debugging purposes but automatic recovery is not possible.
                let updated_metadata = metadata.with_schema_change(
                    new_snapshot_id,
                    new_replication_mask.clone(),
                    DestinationTableSchemaStatus::Applying,
                );
                self.state_store
                    .store_destination_table_metadata(table_id, updated_metadata.clone())
                    .await?;

                // Compute and apply the diff.
                let diff = old_schema.diff(new_schema);
                if let Err(err) = self.apply_schema_diff(&table_id, &diff).await {
                    warn!(
                        "schema change failed for table {}: {}. Manual intervention may be required.",
                        table_id, err
                    );
                    return Err(err);
                }

                // Mark as applied after successful changes.
                self.state_store
                    .store_destination_table_metadata(table_id, updated_metadata.to_applied())
                    .await?;

                info!(
                    "schema change completed for table {}: snapshot_id {} applied",
                    table_id, new_snapshot_id
                );
            }
            Some(_) => unreachable!("All state types are covered"),
        }

        Ok(())
    }

    /// Applies a schema diff to the BigQuery table.
    ///
    /// Executes the necessary DDL operations (ADD COLUMN, DROP COLUMN, RENAME COLUMN)
    /// to transform the destination schema.
    async fn apply_schema_diff(&self, table_id: &TableId, diff: &SchemaDiff) -> EtlResult<()> {
        if diff.is_empty() {
            debug!("no schema changes to apply for table {}", table_id);
            return Ok(());
        }

        // Get the BigQuery table ID for this table.
        let bigquery_table_id = self
            .get_sequenced_bigquery_table_id(table_id)
            .await?
            .ok_or_else(|| {
                etl_error!(
                    ErrorKind::InvalidState,
                    "Table not found",
                    format!(
                        "No BigQuery table mapping found for table {}. Schema changes cannot be applied to a non-existent table.",
                        table_id
                    )
                )
            })?;

        info!(
            "applying schema changes to table {}: {} additions, {} removals, {} renames",
            bigquery_table_id,
            diff.columns_to_add.len(),
            diff.columns_to_remove.len(),
            diff.columns_to_rename.len()
        );

        // Apply column additions first (safest operation).
        for column in &diff.columns_to_add {
            self.client
                .add_column(&self.dataset_id, &bigquery_table_id.to_string(), column)
                .await?;
        }

        // Apply column renames (must be done before removals in case of position conflicts).
        for rename in &diff.columns_to_rename {
            self.client
                .rename_column(
                    &self.dataset_id,
                    &bigquery_table_id.to_string(),
                    &rename.old_name,
                    &rename.new_name,
                )
                .await?;
        }

        // Apply column removals last.
        for column in &diff.columns_to_remove {
            self.client
                .drop_column(
                    &self.dataset_id,
                    &bigquery_table_id.to_string(),
                    &column.name,
                )
                .await?;
        }

        info!(
            "schema changes applied successfully to table {}",
            bigquery_table_id
        );

        Ok(())
    }

    /// Checks if an error is a transient streaming error that can be retried.
    ///
    /// Returns `true` if any of the error kinds is [`ErrorKind::DestinationSchemaMismatch`],
    /// which indicates transient BigQuery issues after DDL changes such as:
    /// - Stale cached schema information ("extra field" errors)
    /// - Streaming endpoint not yet available ("entity not found" errors)
    fn is_retryable_streaming_error(error: &EtlError) -> bool {
        error
            .kinds()
            .contains(&ErrorKind::DestinationSchemaMismatch)
    }

    /// Streams table batches to BigQuery with automatic retry on transient errors.
    ///
    /// After DDL changes (e.g., `ALTER TABLE ADD COLUMN`, column renames), the BigQuery
    /// Storage Write API may temporarily:
    /// - Cache stale schema information and reject inserts with "extra field" errors
    /// - Return "entity not found" errors for streaming endpoints
    ///
    /// This method retries streaming operations when such transient errors are detected,
    /// allowing time for BigQuery to propagate DDL changes.
    ///
    /// Takes a slice of `Arc<TableBatch>` to enable efficient retries - on each attempt,
    /// we iterate over the slice and clone the `Arc`s (O(1) per batch) rather than
    /// recreating the batches.
    async fn stream_with_retry(
        &self,
        table_batches: &[Arc<TableBatch<BigQueryTableRow>>],
    ) -> EtlResult<(usize, usize)> {
        if table_batches.is_empty() {
            return Ok((0, 0));
        }

        let retry_delay = Duration::from_millis(SCHEMA_MISMATCH_RETRY_DELAY_MS);
        let mut attempts = 0;

        loop {
            // Clone the Arc references (O(1) per batch) to create an iterator for this attempt.
            let batches_iter = table_batches.iter().cloned();

            match self
                .client
                .stream_table_batches_concurrent(batches_iter, self.max_concurrent_streams)
                .await
            {
                Ok(result) => return Ok(result),
                Err(error) => {
                    if !Self::is_retryable_streaming_error(&error) {
                        return Err(error);
                    }

                    attempts += 1;
                    if attempts >= MAX_SCHEMA_MISMATCH_ATTEMPTS {
                        return Err(error);
                    }

                    warn!(
                        attempt = attempts,
                        max_attempts = MAX_SCHEMA_MISMATCH_ATTEMPTS,
                        error = %error,
                        "transient streaming error detected; retrying after delay"
                    );
                    sleep(retry_delay).await;
                }
            }
        }
    }

    /// Processes CDC events in batches with proper ordering and truncate handling.
    ///
    /// Groups streaming operations (insert/update/delete) by table and processes them together,
    /// then handles truncate events separately by creating new versioned tables. Uses the schema
    /// from the first event of each table for table creation and descriptor building.
    async fn write_events(&self, events: Vec<Event>) -> EtlResult<()> {
        let mut events_iter = events.into_iter().peekable();

        while events_iter.peek().is_some() {
            // Maps table ID to (schema, rows). We are assuming that the table schema is the same for
            // all events within two Relation event boundaries.
            let mut table_id_to_data: HashMap<TableId, (ReplicatedTableSchema, Vec<TableRow>)> =
                HashMap::new();

            // Process events until we hit a truncate or relation event, or run out of events.
            // Truncate and Relation events require flushing all batched data first before
            // they can be processed, to maintain correct ordering.
            while let Some(event) = events_iter.peek() {
                if matches!(event, Event::Truncate(_) | Event::Relation(_)) {
                    break;
                }

                let event = events_iter.next().unwrap();
                match event {
                    Event::Insert(mut insert) => {
                        let sequence_number =
                            generate_sequence_number(insert.start_lsn, insert.commit_lsn);
                        insert
                            .table_row
                            .values
                            .push(BigQueryOperationType::Upsert.into_cell());
                        insert.table_row.values.push(Cell::String(sequence_number));

                        let table_id = insert.replicated_table_schema.id();
                        let entry = table_id_to_data.entry(table_id).or_insert_with(|| {
                            (insert.replicated_table_schema.clone(), Vec::new())
                        });
                        entry.1.push(insert.table_row);
                    }
                    Event::Update(mut update) => {
                        let sequence_number =
                            generate_sequence_number(update.start_lsn, update.commit_lsn);
                        update
                            .table_row
                            .values
                            .push(BigQueryOperationType::Upsert.into_cell());
                        update.table_row.values.push(Cell::String(sequence_number));

                        let table_id = update.replicated_table_schema.id();
                        let entry = table_id_to_data.entry(table_id).or_insert_with(|| {
                            (update.replicated_table_schema.clone(), Vec::new())
                        });
                        entry.1.push(update.table_row);
                    }
                    Event::Delete(delete) => {
                        let Some((_, mut old_table_row)) = delete.old_table_row else {
                            info!("the `DELETE` event has no row, so it was skipped");
                            continue;
                        };

                        let sequence_number =
                            generate_sequence_number(delete.start_lsn, delete.commit_lsn);
                        old_table_row
                            .values
                            .push(BigQueryOperationType::Delete.into_cell());
                        old_table_row.values.push(Cell::String(sequence_number));

                        let table_id = delete.replicated_table_schema.id();
                        let entry = table_id_to_data.entry(table_id).or_insert_with(|| {
                            (delete.replicated_table_schema.clone(), Vec::new())
                        });
                        entry.1.push(old_table_row);
                    }
                    _ => {
                        // Begin, Commit, Unsupported events are skipped.
                        debug!("skipping non-data event in BigQuery");
                    }
                }
            }

            // Process accumulated events for each table.
            if !table_id_to_data.is_empty() {
                // Prepare batch metadata for all tables before streaming.
                // This collects (sequenced_table_id, table_descriptor, rows) for retry support.
                let mut prepared_data: Vec<(String, TableDescriptor, Vec<TableRow>)> =
                    Vec::with_capacity(table_id_to_data.len());

                for (_, (replicated_table_schema, table_rows)) in table_id_to_data {
                    let (sequenced_bigquery_table_id, table_descriptor) = self
                        .prepare_table_for_streaming(&replicated_table_schema, true)
                        .await?;

                    prepared_data.push((
                        sequenced_bigquery_table_id.to_string(),
                        table_descriptor,
                        table_rows,
                    ));
                }

                // Create table batches from prepared data.
                let mut table_batches = Vec::with_capacity(prepared_data.len());
                for (table_id, descriptor, rows) in prepared_data {
                    let table_batch = self.client.create_table_batch(
                        &self.dataset_id,
                        &table_id,
                        descriptor,
                        rows,
                    )?;
                    table_batches.push(table_batch);
                }

<<<<<<< HEAD
                // Stream with schema mismatch retry.
                let (bytes_sent, bytes_received) = self.stream_with_retry(&table_batches).await?;

                if bytes_sent > 0 {
                    // Logs with egress_metric = true can be used to identify egress logs.
                    // This can e.g. be used to send egress logs to a location different
                    // than the other logs. These logs should also have bytes_sent set to
                    // the number of bytes sent to the destination.
                    info!(
                        bytes_sent,
                        bytes_received,
                        phase = "apply",
                        egress_metric = true,
                        "wrote cdc events to bigquery"
=======
                if !table_batches.is_empty() {
                    #[allow(unused_variables)]
                    let (bytes_sent, bytes_received) = self
                        .client
                        .stream_table_batches_concurrent(table_batches, self.max_concurrent_streams)
                        .await?;

                    #[cfg(feature = "egress")]
                    log_processed_bytes(
                        Self::name(),
                        PROCESSING_TYPE_STREAMING,
                        bytes_sent as u64,
                        bytes_received as u64,
>>>>>>> e38bd5ad
                    );
                }
            }

            // Process any Relation events (schema changes) that caused the batch to flush.
            // Multiple consecutive Relation events are processed sequentially.
            while let Some(Event::Relation(_)) = events_iter.peek() {
                if let Some(Event::Relation(relation)) = events_iter.next() {
                    self.handle_relation_event(&relation.replicated_table_schema)
                        .await?;
                }
            }

            // Collect and deduplicate schemas from all truncate events.
            //
            // This is done as an optimization since if we have multiple tables being truncated in a
            // row without applying other events in the meanwhile, it doesn't make any sense to create
            // new empty tables for each of them.
            let mut truncate_schemas: HashMap<TableId, ReplicatedTableSchema> = HashMap::new();

            while let Some(Event::Truncate(_)) = events_iter.peek() {
                if let Some(Event::Truncate(truncate_event)) = events_iter.next() {
                    for schema in truncate_event.truncated_tables {
                        truncate_schemas.insert(schema.id(), schema);
                    }
                }
            }

            if !truncate_schemas.is_empty() {
                self.process_truncate_for_schemas(truncate_schemas.into_values())
                    .await?;
            }
        }

        Ok(())
    }

    /// Handles table truncation by creating new versioned tables and updating views.
    ///
    /// Creates fresh empty tables with incremented version numbers, updates views to point
    /// to new tables, and schedules cleanup of old table versions. Uses the provided schemas
    /// directly instead of looking them up from a store.
    async fn process_truncate_for_schemas(
        &self,
        replicated_table_schemas: impl IntoIterator<Item = ReplicatedTableSchema>,
    ) -> EtlResult<()> {
        // We want to lock for the entire processing to ensure that we don't have any race conditions
        // and possible errors are easier to reason about.
        let mut inner = self.inner.lock().await;

        for replicated_table_schema in replicated_table_schemas {
            let table_id = replicated_table_schema.id();

            // We need to determine the current sequenced table ID for this table.
            //
            // If no mapping exists, it means the table was never created in BigQuery (e.g., due to
            // validation errors during copy). In this case, we skip the truncate since there's
            // nothing to truncate.
            let Some(sequenced_bigquery_table_id) =
                self.get_sequenced_bigquery_table_id(&table_id).await?
            else {
                warn!(
                    "skipping truncate for table {}: no mapping exists (table was likely never created)",
                    table_id
                );
                continue;
            };

            // We compute the new sequence table ID since we want a new table for each truncate event.
            let next_sequenced_bigquery_table_id = sequenced_bigquery_table_id.next();

            info!(
                "processing truncate for table {}: creating new version {}",
                table_id, next_sequenced_bigquery_table_id
            );

            // Create or replace the new table.
            //
            // We unconditionally replace the table if it's there because here we know that
            // we need the table to be empty given the truncation.
            self.client
                .create_or_replace_table(
                    &self.dataset_id,
                    &next_sequenced_bigquery_table_id.to_string(),
                    &replicated_table_schema,
                    self.max_staleness_mins,
                )
                .await?;
            Self::add_to_created_tables_cache(&mut inner, &next_sequenced_bigquery_table_id);

            // Update the view to point to the new table.
            self.ensure_view_points_to_table(
                &mut inner,
                // We convert the sequenced table ID to a BigQuery table ID since the view will have
                // the name of the BigQuery table id (without the sequence number).
                &sequenced_bigquery_table_id.to_bigquery_table_id(),
                &next_sequenced_bigquery_table_id,
            )
            .await?;

            // Update the metadata to point to the new table.
            let metadata = DestinationTableMetadata::new_applied(
                next_sequenced_bigquery_table_id.to_string(),
                replicated_table_schema.get_inner().snapshot_id,
                replicated_table_schema.replication_mask().clone(),
            );
            self.state_store
                .store_destination_table_metadata(table_id, metadata)
                .await?;

            // Please note that the three statements above are not transactional, so if one fails,
            // there might be combinations of failures that require manual intervention. For example,
            // - Table created, but view update failed -> in this case the system will still point to
            //   table 'n', so the restart will reprocess events on table 'n', the table 'n + 1' will
            //   be recreated and the view will be updated to point to the new table. No mappings are
            //   changed.
            // - Table created, view updated, but mapping update failed -> in this case the system will
            //   still point to table 'n' but the customer will see the empty state of table 'n + 1' until the
            //   system heals. Healing happens when the system is restarted, the mapping points to 'n'
            //   meaning that events will be reprocessed and applied on table 'n' and then once the truncate
            //   is successfully processed, the system should be consistent.

            info!(
                "successfully processed truncate for {}: new table {}, view updated",
                table_id, next_sequenced_bigquery_table_id
            );

            // We remove the old table from the cache since it's no longer necessary.
            inner.created_tables.remove(&sequenced_bigquery_table_id);

            // Schedule cleanup of the previous table. We do not care to track this task since
            // if it fails, users can clean up the table on their own, but the view will still point
            // to the new data.
            let client = self.client.clone();
            let dataset_id = self.dataset_id.clone();
            tokio::spawn(async move {
                if let Err(err) = client
                    .drop_table(&dataset_id, &sequenced_bigquery_table_id.to_string())
                    .await
                {
                    warn!(
                        "failed to drop previous table {}: {}",
                        sequenced_bigquery_table_id, err
                    );
                } else {
                    info!(
                        "successfully cleaned up previous table {}",
                        sequenced_bigquery_table_id
                    );
                }
            });
        }

        Ok(())
    }
}

impl<S> Destination for BigQueryDestination<S>
where
    S: StateStore + SchemaStore + Send + Sync,
{
    fn name() -> &'static str {
        "bigquery"
    }

    async fn truncate_table(
        &self,
        replicated_table_schema: &ReplicatedTableSchema,
    ) -> EtlResult<()> {
        self.process_truncate_for_schemas(iter::once(replicated_table_schema.clone()))
            .await
    }

    async fn write_table_rows(
        &self,
        replicated_table_schema: &ReplicatedTableSchema,
        table_rows: Vec<TableRow>,
    ) -> EtlResult<()> {
        self.write_table_rows(replicated_table_schema, table_rows)
            .await?;

        Ok(())
    }

    async fn write_events(&self, events: Vec<Event>) -> EtlResult<()> {
        self.write_events(events).await?;

        Ok(())
    }
}

/// Splits table rows into optimal sub-batches for parallel execution.
///
/// Calculates the optimal distribution of rows across batches to maximize
/// utilization of available concurrent streams. Creates approximately equal-sized
/// sub-batches when splitting is beneficial for parallelism.
fn split_table_rows(
    table_rows: Vec<TableRow>,
    max_concurrent_streams: usize,
) -> Vec<Vec<TableRow>> {
    let total_rows = table_rows.len();

    if total_rows == 0 {
        return vec![];
    }

    if total_rows <= 1 || max_concurrent_streams == 1 || total_rows <= max_concurrent_streams {
        return vec![table_rows];
    }

    // Calculate optimal rows per batch to maximize parallelism.
    let optimal_rows_per_batch = total_rows.div_ceil(max_concurrent_streams);

    if optimal_rows_per_batch == 0 {
        return vec![table_rows];
    }

    // Split the rows into smaller sub-batches.
    let num_sub_batches = total_rows.div_ceil(optimal_rows_per_batch);
    let rows_per_sub_batch = total_rows / num_sub_batches;
    let extra_rows = total_rows % num_sub_batches;

    let mut batches = Vec::with_capacity(num_sub_batches);
    let mut start_idx = 0;
    for i in 0..num_sub_batches {
        let mut end_idx = start_idx + rows_per_sub_batch;

        // Distribute extra rows evenly across the first few batches
        if i < extra_rows {
            end_idx += 1;
        }

        let sub_batch_rows = table_rows[start_idx..end_idx].to_vec();
        batches.push(sub_batch_rows);
        start_idx = end_idx;
    }

    batches
}

#[cfg(test)]
mod tests {
    use super::*;

    #[test]
    fn test_table_name_to_bigquery_table_id_no_underscores() {
        let table_name = TableName::new("schema".to_string(), "table".to_string());
        assert_eq!(table_name_to_bigquery_table_id(&table_name), "schema_table");
    }

    #[test]
    fn test_table_name_to_bigquery_table_id_with_underscores() {
        let table_name = TableName::new("a_b".to_string(), "c_d".to_string());
        assert_eq!(table_name_to_bigquery_table_id(&table_name), "a__b_c__d");
    }

    #[test]
    fn test_table_name_to_bigquery_table_id_collision_prevention() {
        // These two cases previously collided to "a_b_c"
        let table_name1 = TableName::new("a_b".to_string(), "c".to_string());
        let table_name2 = TableName::new("a".to_string(), "b_c".to_string());

        let id1 = table_name_to_bigquery_table_id(&table_name1);
        let id2 = table_name_to_bigquery_table_id(&table_name2);

        assert_eq!(id1, "a__b_c");
        assert_eq!(id2, "a_b__c");
        assert_ne!(id1, id2, "Table IDs should not collide");
    }

    #[test]
    fn test_table_name_to_bigquery_table_id_multiple_underscores() {
        let table_name = TableName::new("a__b".to_string(), "c__d".to_string());
        assert_eq!(
            table_name_to_bigquery_table_id(&table_name),
            "a____b_c____d"
        );
    }

    #[test]
    fn test_sequenced_bigquery_table_id_from_str_valid() {
        let table_id = "users_table_123";
        let parsed = table_id.parse::<SequencedBigQueryTableId>().unwrap();
        assert_eq!(parsed.to_bigquery_table_id(), "users_table");
        assert_eq!(parsed.1, 123);
    }

    #[test]
    fn test_sequenced_bigquery_table_id_from_str_zero_sequence() {
        let table_id = "simple_table_0";
        let parsed = table_id.parse::<SequencedBigQueryTableId>().unwrap();
        assert_eq!(parsed.to_bigquery_table_id(), "simple_table");
        assert_eq!(parsed.1, 0);
    }

    #[test]
    fn test_sequenced_bigquery_table_id_from_str_large_sequence() {
        let table_id = "test_table_18446744073709551615"; // u64::MAX
        let parsed = table_id.parse::<SequencedBigQueryTableId>().unwrap();
        assert_eq!(parsed.to_bigquery_table_id(), "test_table");
        assert_eq!(parsed.1, u64::MAX);
    }

    #[test]
    fn test_sequenced_bigquery_table_id_from_str_escaped_underscores() {
        let table_id = "a__b_c__d_42";
        let parsed = table_id.parse::<SequencedBigQueryTableId>().unwrap();
        assert_eq!(parsed.to_bigquery_table_id(), "a__b_c__d");
        assert_eq!(parsed.1, 42);
    }

    #[test]
    fn test_sequenced_bigquery_table_id_display_formatting() {
        let table_id = SequencedBigQueryTableId("users_table".to_string(), 123);
        assert_eq!(table_id.to_string(), "users_table_123");
    }

    #[test]
    fn test_sequenced_bigquery_table_id_display_zero_sequence() {
        let table_id = SequencedBigQueryTableId("simple_table".to_string(), 0);
        assert_eq!(table_id.to_string(), "simple_table_0");
    }

    #[test]
    fn test_sequenced_bigquery_table_id_display_large_sequence() {
        let table_id = SequencedBigQueryTableId("test_table".to_string(), u64::MAX);
        assert_eq!(table_id.to_string(), "test_table_18446744073709551615");
    }

    #[test]
    fn test_sequenced_bigquery_table_id_display_with_escaped_underscores() {
        let table_id = SequencedBigQueryTableId("a__b_c__d".to_string(), 42);
        assert_eq!(table_id.to_string(), "a__b_c__d_42");
    }

    #[test]
    fn test_sequenced_bigquery_table_id_new() {
        let table_id = SequencedBigQueryTableId::new("users_table".to_string());
        assert_eq!(table_id.to_bigquery_table_id(), "users_table");
        assert_eq!(table_id.1, 0);
    }

    #[test]
    fn test_sequenced_bigquery_table_id_new_with_underscores() {
        let table_id = SequencedBigQueryTableId::new("a__b_c__d".to_string());
        assert_eq!(table_id.to_bigquery_table_id(), "a__b_c__d");
        assert_eq!(table_id.1, 0);
    }

    #[test]
    fn test_sequenced_bigquery_table_id_next() {
        let table_id = SequencedBigQueryTableId::new("users_table".to_string());
        let next_table_id = table_id.next();

        assert_eq!(table_id.1, 0);
        assert_eq!(next_table_id.1, 1);
        assert_eq!(next_table_id.to_bigquery_table_id(), "users_table");
    }

    #[test]
    fn test_sequenced_bigquery_table_id_next_increments_correctly() {
        let table_id = SequencedBigQueryTableId("test_table".to_string(), 42);
        let next_table_id = table_id.next();

        assert_eq!(next_table_id.1, 43);
        assert_eq!(next_table_id.to_bigquery_table_id(), "test_table");
    }

    #[test]
    fn test_sequenced_bigquery_table_id_next_max_value() {
        let table_id = SequencedBigQueryTableId("test_table".to_string(), u64::MAX - 1);
        let next_table_id = table_id.next();

        assert_eq!(next_table_id.1, u64::MAX);
        assert_eq!(next_table_id.to_bigquery_table_id(), "test_table");
    }

    #[test]
    fn test_sequenced_bigquery_table_id_to_bigquery_table_id() {
        let table_id = SequencedBigQueryTableId("users_table".to_string(), 123);
        assert_eq!(table_id.to_bigquery_table_id(), "users_table");
    }

    #[test]
    fn test_sequenced_bigquery_table_id_to_bigquery_table_id_with_underscores() {
        let table_id = SequencedBigQueryTableId("a__b_c__d".to_string(), 42);
        assert_eq!(table_id.to_bigquery_table_id(), "a__b_c__d");
    }

    #[test]
    fn test_sequenced_bigquery_table_id_to_bigquery_table_id_zero_sequence() {
        let table_id = SequencedBigQueryTableId("simple_table".to_string(), 0);
        assert_eq!(table_id.to_bigquery_table_id(), "simple_table");
    }

    #[test]
    fn test_sequenced_bigquery_table_id_from_str_no_underscore() {
        let result = "tablewithoutsequence".parse::<SequencedBigQueryTableId>();
        assert!(result.is_err());

        let err = result.unwrap_err();
        assert_eq!(err.kind(), ErrorKind::DestinationTableNameInvalid);
        assert!(err.to_string().contains("No underscore found"));
        assert!(err.to_string().contains("tablewithoutsequence"));
        assert!(
            err.to_string()
                .contains("Expected format: 'table_name_sequence'")
        );
    }

    #[test]
    fn test_sequenced_bigquery_table_id_from_str_invalid_sequence_number() {
        let result = "users_table_not_a_number".parse::<SequencedBigQueryTableId>();
        assert!(result.is_err());

        let err = result.unwrap_err();
        assert_eq!(err.kind(), ErrorKind::DestinationTableNameInvalid);
        assert!(err.to_string().contains("Failed to parse sequence number"));
        assert!(err.to_string().contains("not_a_number"));
        assert!(err.to_string().contains("users_table_not_a_number"));
        assert!(err.to_string().contains("Expected a non-negative integer"));
    }

    #[test]
    fn test_sequenced_bigquery_table_id_from_str_sequence_is_word() {
        let result = "table_word".parse::<SequencedBigQueryTableId>();
        assert!(result.is_err());

        let err = result.unwrap_err();
        assert_eq!(err.kind(), ErrorKind::DestinationTableNameInvalid);
        assert!(err.to_string().contains("Failed to parse sequence number"));
        assert!(err.to_string().contains("word"));
        assert!(err.to_string().contains("table_word"));
        assert!(err.to_string().contains("Expected a non-negative integer"));
    }

    #[test]
    fn test_sequenced_bigquery_table_id_from_str_negative_sequence() {
        let result = "users_table_-123".parse::<SequencedBigQueryTableId>();
        assert!(result.is_err());

        let err = result.unwrap_err();
        assert_eq!(err.kind(), ErrorKind::DestinationTableNameInvalid);
        assert!(err.to_string().contains("Failed to parse sequence number"));
        assert!(err.to_string().contains("-123"));
        assert!(err.to_string().contains("users_table_-123"));
    }

    #[test]
    fn test_sequenced_bigquery_table_id_from_str_sequence_overflow() {
        let result = "users_table_18446744073709551616".parse::<SequencedBigQueryTableId>(); // u64::MAX + 1
        assert!(result.is_err());

        let err = result.unwrap_err();
        assert_eq!(err.kind(), ErrorKind::DestinationTableNameInvalid);
        assert!(err.to_string().contains("Failed to parse sequence number"));
        assert!(err.to_string().contains("18446744073709551616"));
        assert!(err.to_string().contains("users_table_18446744073709551616"));
    }

    #[test]
    fn test_sequenced_bigquery_table_id_from_str_empty_string() {
        let result = "".parse::<SequencedBigQueryTableId>();
        assert!(result.is_err());

        let err = result.unwrap_err();
        assert_eq!(err.kind(), ErrorKind::DestinationTableNameInvalid);
        assert!(err.to_string().contains("No underscore found"));
        assert!(err.to_string().contains("''"));
        assert!(
            err.to_string()
                .contains("Expected format: 'table_name_sequence'")
        );
    }

    #[test]
    fn test_sequenced_bigquery_table_id_from_str_empty_sequence() {
        let result = "users_table_".parse::<SequencedBigQueryTableId>();
        assert!(result.is_err());

        let err = result.unwrap_err();
        assert_eq!(err.kind(), ErrorKind::DestinationTableNameInvalid);
        assert!(err.to_string().contains("Sequence number cannot be empty"));
        assert!(err.to_string().contains("users_table_"));
        assert!(
            err.to_string()
                .contains("Expected format: 'table_name_sequence'")
        );
    }

    #[test]
    fn test_sequenced_bigquery_table_id_from_str_empty_table_name() {
        let result = "_123".parse::<SequencedBigQueryTableId>();
        assert!(result.is_err());

        let err = result.unwrap_err();
        assert_eq!(err.kind(), ErrorKind::DestinationTableNameInvalid);
        assert!(err.to_string().contains("Table name cannot be empty"));
        assert!(err.to_string().contains("_123"));
        assert!(
            err.to_string()
                .contains("Expected format: 'table_name_sequence'")
        );
    }

    #[test]
    fn test_sequenced_bigquery_table_id_round_trip() {
        let original = "users_table_123";
        let parsed = original.parse::<SequencedBigQueryTableId>().unwrap();
        let formatted = parsed.to_string();
        assert_eq!(original, formatted);
    }

    #[test]
    fn test_sequenced_bigquery_table_id_round_trip_complex() {
        let original = "a__b_c__d_999";
        let parsed = original.parse::<SequencedBigQueryTableId>().unwrap();
        let formatted = parsed.to_string();
        assert_eq!(original, formatted);
        assert_eq!(parsed.to_bigquery_table_id(), "a__b_c__d");
        assert_eq!(parsed.1, 999);
    }

    #[test]
    fn test_split_table_rows_empty_input() {
        let rows = vec![];
        let result = split_table_rows(rows, 4);
        assert_eq!(result, Vec::<Vec<TableRow>>::new());
    }

    #[test]
    fn test_split_table_rows_zero_concurrent_streams() {
        let rows = vec![TableRow::new(vec![])];
        let result = split_table_rows(rows.clone(), 0);
        assert_eq!(result, vec![rows]);
    }

    #[test]
    fn test_split_table_rows_single_concurrent_stream() {
        let rows = vec![TableRow::new(vec![]), TableRow::new(vec![])];
        let result = split_table_rows(rows.clone(), 1);
        assert_eq!(result, vec![rows]);
    }

    #[test]
    fn test_split_table_rows_fewer_rows_than_streams() {
        let rows = vec![TableRow::new(vec![]), TableRow::new(vec![])];
        let result = split_table_rows(rows.clone(), 5);
        assert_eq!(result, vec![rows]);
    }

    #[test]
    fn test_split_table_rows_equal_distribution() {
        let rows = vec![
            TableRow::new(vec![]),
            TableRow::new(vec![]),
            TableRow::new(vec![]),
            TableRow::new(vec![]),
        ];
        let result = split_table_rows(rows, 2);
        assert_eq!(result.len(), 2);
        assert_eq!(result[0].len(), 2);
        assert_eq!(result[1].len(), 2);
    }

    #[test]
    fn test_split_table_rows_uneven_distribution() {
        let rows = vec![
            TableRow::new(vec![]),
            TableRow::new(vec![]),
            TableRow::new(vec![]),
            TableRow::new(vec![]),
            TableRow::new(vec![]),
        ];
        let result = split_table_rows(rows, 3);
        assert_eq!(result.len(), 3);
        assert_eq!(result[0].len(), 2); // Gets extra row
        assert_eq!(result[1].len(), 2); // Gets extra row
        assert_eq!(result[2].len(), 1);
    }

    #[test]
    fn test_split_table_rows_many_streams() {
        let rows = vec![
            TableRow::new(vec![]),
            TableRow::new(vec![]),
            TableRow::new(vec![]),
            TableRow::new(vec![]),
            TableRow::new(vec![]),
            TableRow::new(vec![]),
            TableRow::new(vec![]),
            TableRow::new(vec![]),
            TableRow::new(vec![]),
            TableRow::new(vec![]),
        ];
        let result = split_table_rows(rows, 4);
        assert_eq!(result.len(), 4);

        // Verify all rows are accounted for
        let total_rows: usize = result.iter().map(|batch| batch.len()).sum();
        assert_eq!(total_rows, 10);

        // Verify approximately equal distribution
        assert_eq!(result[0].len(), 3); // Gets extra row
        assert_eq!(result[1].len(), 3); // Gets extra row
        assert_eq!(result[2].len(), 2);
        assert_eq!(result[3].len(), 2);
    }

    #[test]
    fn test_split_table_rows_single_row() {
        let rows = vec![TableRow::new(vec![])];
        let result = split_table_rows(rows.clone(), 5);
        assert_eq!(result, vec![rows]);
    }
}<|MERGE_RESOLUTION|>--- conflicted
+++ resolved
@@ -7,16 +7,8 @@
     generate_sequence_number,
 };
 use etl::{bail, etl_error};
-<<<<<<< HEAD
 use gcp_bigquery_client::storage::{TableBatch, TableDescriptor};
 
-use crate::bigquery::encoding::BigQueryTableRow;
-=======
-
-#[cfg(feature = "egress")]
-use crate::egress::{PROCESSING_TYPE_STREAMING, PROCESSING_TYPE_TABLE_COPY, log_processed_bytes};
-use gcp_bigquery_client::storage::TableDescriptor;
->>>>>>> e38bd5ad
 use std::collections::{HashMap, HashSet};
 use std::fmt::Display;
 use std::iter;
@@ -28,7 +20,10 @@
 use tracing::{debug, info, warn};
 
 use crate::bigquery::client::{BigQueryClient, BigQueryOperationType};
+use crate::bigquery::encoding::BigQueryTableRow;
 use crate::bigquery::{BigQueryDatasetId, BigQueryTableId};
+#[cfg(feature = "egress")]
+use crate::egress::{PROCESSING_TYPE_STREAMING, PROCESSING_TYPE_TABLE_COPY, log_processed_bytes};
 
 /// Delimiter separating schema from table name in BigQuery table identifiers.
 const BIGQUERY_TABLE_ID_DELIMITER: &str = "_";
@@ -523,37 +518,17 @@
             }
         }
 
-<<<<<<< HEAD
         // Stream with schema mismatch retry.
+        #[allow(unused_variables)]
         let (bytes_sent, bytes_received) = self.stream_with_retry(&table_batches).await?;
 
         if bytes_sent > 0 {
-            // Logs with egress_metric = true can be used to identify egress logs.
-            // This can e.g. be used to send egress logs to a location different
-            // than the other logs. These logs should also have bytes_sent set to
-            // the number of bytes sent to the destination.
-            info!(
-                bytes_sent,
-                bytes_received,
-                phase = "table_copy",
-                egress_metric = true,
-                "wrote table rows to bigquery"
-=======
-        // Stream all the batches concurrently.
-        if !table_batches.is_empty() {
-            #[allow(unused_variables)]
-            let (bytes_sent, bytes_received) = self
-                .client
-                .stream_table_batches_concurrent(table_batches, self.max_concurrent_streams)
-                .await?;
-
             #[cfg(feature = "egress")]
             log_processed_bytes(
                 Self::name(),
                 PROCESSING_TYPE_TABLE_COPY,
                 bytes_sent as u64,
                 bytes_received as u64,
->>>>>>> e38bd5ad
             );
         }
 
@@ -945,36 +920,17 @@
                     table_batches.push(table_batch);
                 }
 
-<<<<<<< HEAD
                 // Stream with schema mismatch retry.
+                #[allow(unused_variables)]
                 let (bytes_sent, bytes_received) = self.stream_with_retry(&table_batches).await?;
 
                 if bytes_sent > 0 {
-                    // Logs with egress_metric = true can be used to identify egress logs.
-                    // This can e.g. be used to send egress logs to a location different
-                    // than the other logs. These logs should also have bytes_sent set to
-                    // the number of bytes sent to the destination.
-                    info!(
-                        bytes_sent,
-                        bytes_received,
-                        phase = "apply",
-                        egress_metric = true,
-                        "wrote cdc events to bigquery"
-=======
-                if !table_batches.is_empty() {
-                    #[allow(unused_variables)]
-                    let (bytes_sent, bytes_received) = self
-                        .client
-                        .stream_table_batches_concurrent(table_batches, self.max_concurrent_streams)
-                        .await?;
-
                     #[cfg(feature = "egress")]
                     log_processed_bytes(
                         Self::name(),
                         PROCESSING_TYPE_STREAMING,
                         bytes_sent as u64,
                         bytes_received as u64,
->>>>>>> e38bd5ad
                     );
                 }
             }
