use etl::error::{ErrorKind, EtlError, EtlResult};
use etl::etl_error;
use etl::types::{Cell, ColumnSchema, TableRow, Type};
use gcp_bigquery_client::google::cloud::bigquery::storage::v1::RowError;
use gcp_bigquery_client::storage::ColumnMode;
use gcp_bigquery_client::yup_oauth2::parse_service_account_key;
use gcp_bigquery_client::{
    Client,
    error::BQError,
    model::{query_request::QueryRequest, query_response::ResultSet},
    storage::{ColumnType, FieldDescriptor, StreamName, TableBatch, TableDescriptor},
};
use metrics::gauge;
use std::fmt;
use std::sync::Arc;
use std::time::Instant;
use tracing::{debug, info};

use crate::bigquery::encoding::BigQueryTableRow;
use crate::metrics::{BQ_BATCH_SEND_MILLISECONDS_TOTAL, BQ_BATCH_SIZE};

/// Trace identifier for ETL operations in BigQuery client.
const ETL_TRACE_ID: &str = "ETL BigQueryClient";

/// Special column name for Change Data Capture operations in BigQuery.
const BIGQUERY_CDC_SPECIAL_COLUMN: &str = "_CHANGE_TYPE";

/// Special column name for Change Data Capture sequence ordering in BigQuery.
const BIGQUERY_CDC_SEQUENCE_COLUMN: &str = "_CHANGE_SEQUENCE_NUMBER";

/// BigQuery project identifier.
pub type BigQueryProjectId = String;
/// BigQuery dataset identifier.
pub type BigQueryDatasetId = String;
/// BigQuery table identifier.
pub type BigQueryTableId = String;

/// Change Data Capture operation types for BigQuery streaming.
#[derive(Debug)]
pub enum BigQueryOperationType {
    Upsert,
    Delete,
}

impl BigQueryOperationType {
    /// Converts the operation type into a [`Cell`] for streaming.
    pub fn into_cell(self) -> Cell {
        Cell::String(self.to_string())
    }
}

impl fmt::Display for BigQueryOperationType {
    fn fmt(&self, f: &mut fmt::Formatter) -> fmt::Result {
        match self {
            BigQueryOperationType::Upsert => write!(f, "UPSERT"),
            BigQueryOperationType::Delete => write!(f, "DELETE"),
        }
    }
}

/// Client for interacting with Google BigQuery.
///
/// Provides methods for table management, data insertion, and query execution
/// against BigQuery datasets with authentication and error handling.
#[derive(Clone)]
pub struct BigQueryClient {
    project_id: BigQueryProjectId,
    client: Client,
}

impl BigQueryClient {
    /// Creates a new [`BigQueryClient`] from a service account key file.
    ///
    /// Authenticates with BigQuery using the service account key at the specified file path.
    pub async fn new_with_key_path(
        project_id: BigQueryProjectId,
        sa_key_path: &str,
    ) -> EtlResult<BigQueryClient> {
        let client = Client::from_service_account_key_file(sa_key_path)
            .await
            .map_err(bq_error_to_etl_error)?;

        Ok(BigQueryClient { project_id, client })
    }

    /// Creates a new [`BigQueryClient`] from a service account key JSON string.
    ///
    /// Parses and uses the provided service account key to authenticate with BigQuery.
    pub async fn new_with_key(
        project_id: BigQueryProjectId,
        sa_key: &str,
    ) -> EtlResult<BigQueryClient> {
        let sa_key = parse_service_account_key(sa_key)
            .map_err(BQError::from)
            .map_err(bq_error_to_etl_error)?;
        let client = Client::from_service_account_key(sa_key, false)
            .await
            .map_err(bq_error_to_etl_error)?;

        Ok(BigQueryClient { project_id, client })
    }

    /// Returns the fully qualified BigQuery table name.
    ///
    /// Formats the table name as `project_id.dataset_id.table_id` with proper quoting.
    pub fn full_table_name(
        &self,
        dataset_id: &BigQueryDatasetId,
        table_id: &BigQueryTableId,
    ) -> String {
        format!("`{}.{}.{}`", self.project_id, dataset_id, table_id)
    }

    /// Creates a table in BigQuery if it doesn't already exist, otherwise efficiently truncates
    /// and recreates the table with the same schema.
    ///
    /// This method uses BigQuery's CREATE OR REPLACE TABLE statement which is more efficient
    /// than dropping and recreating as it preserves table metadata and permissions.
    ///
    /// Returns `true` if the table was created fresh, `false` if it already existed and was replaced.
    pub async fn create_or_replace_table(
        &self,
        dataset_id: &BigQueryDatasetId,
        table_id: &BigQueryTableId,
        column_schemas: &[ColumnSchema],
        max_staleness_mins: Option<u16>,
    ) -> EtlResult<bool> {
        let table_existed = self.table_exists(dataset_id, table_id).await?;

        let full_table_name = self.full_table_name(dataset_id, table_id);

        let columns_spec = Self::create_columns_spec(column_schemas);
        let max_staleness_option = if let Some(max_staleness_mins) = max_staleness_mins {
            Self::max_staleness_option(max_staleness_mins)
        } else {
            "".to_string()
        };

        info!(
            "creating or replacing table {full_table_name} in BigQuery (existed: {table_existed})"
        );

        let query = format!(
            "create or replace table {full_table_name} {columns_spec} {max_staleness_option}"
        );

        let _ = self.query(QueryRequest::new(query)).await?;

        // Return true if it was a fresh creation, false if it was a replacement
        Ok(!table_existed)
    }

    /// Creates a table in BigQuery if it doesn't already exist.
    ///
    /// Returns `true` if the table was created, `false` if it already existed.
    pub async fn create_table_if_missing(
        &self,
        dataset_id: &BigQueryDatasetId,
        table_id: &BigQueryTableId,
        column_schemas: &[ColumnSchema],
        max_staleness_mins: Option<u16>,
    ) -> EtlResult<bool> {
        if self.table_exists(dataset_id, table_id).await? {
            return Ok(false);
        }

        self.create_table(dataset_id, table_id, column_schemas, max_staleness_mins)
            .await?;

        Ok(true)
    }

    /// Creates a new table in the BigQuery dataset.
    ///
    /// Builds and executes a CREATE TABLE statement with the provided column schemas
    /// and optional staleness configuration for CDC operations.
    pub async fn create_table(
        &self,
        dataset_id: &BigQueryDatasetId,
        table_id: &BigQueryTableId,
        column_schemas: &[ColumnSchema],
        max_staleness_mins: Option<u16>,
    ) -> EtlResult<()> {
        let full_table_name = self.full_table_name(dataset_id, table_id);

        let columns_spec = Self::create_columns_spec(column_schemas);
        let max_staleness_option = if let Some(max_staleness_mins) = max_staleness_mins {
            Self::max_staleness_option(max_staleness_mins)
        } else {
            "".to_string()
        };

        info!("creating table {full_table_name} in BigQuery");

        let query = format!("create table {full_table_name} {columns_spec} {max_staleness_option}");

        let _ = self.query(QueryRequest::new(query)).await?;

        Ok(())
    }

    /// Truncates all data from a BigQuery table.
    ///
    /// Executes a TRUNCATE TABLE statement to remove all rows while preserving the table structure.
    #[allow(dead_code)]
    pub async fn truncate_table(
        &self,
        dataset_id: &BigQueryDatasetId,
        table_id: &BigQueryTableId,
    ) -> EtlResult<()> {
        let full_table_name = self.full_table_name(dataset_id, table_id);

        info!("truncating table {full_table_name} in BigQuery");

        let delete_query = format!("truncate table {full_table_name}",);

        let _ = self.query(QueryRequest::new(delete_query)).await?;

        Ok(())
    }

    /// Creates or replaces a view that points to the specified versioned table.
    ///
    /// This is used during truncation operations to redirect the view to a new table version.
    pub async fn create_or_replace_view(
        &self,
        dataset_id: &BigQueryDatasetId,
        view_name: &BigQueryTableId,
        target_table_id: &BigQueryTableId,
    ) -> EtlResult<()> {
        let full_view_name = self.full_table_name(dataset_id, view_name);
        let full_target_table_name = self.full_table_name(dataset_id, target_table_id);

        info!("creating/replacing view {full_view_name} pointing to {full_target_table_name}");

        let query = format!(
            "create or replace view {full_view_name} as select * from {full_target_table_name}"
        );

        let _ = self.query(QueryRequest::new(query)).await?;

        Ok(())
    }

    /// Drops a table from BigQuery.
    ///
    /// Executes a DROP TABLE statement to remove the table and all its data.
    pub async fn drop_table(
        &self,
        dataset_id: &BigQueryDatasetId,
        table_id: &BigQueryTableId,
    ) -> EtlResult<()> {
        let full_table_name = self.full_table_name(dataset_id, table_id);

        info!("dropping table {full_table_name} from bigquery");

        let query = format!("drop table if exists {full_table_name}");

        let _ = self.query(QueryRequest::new(query)).await?;

        Ok(())
    }

    /// Checks whether a table exists in the BigQuery dataset.
    ///
    /// Returns `true` if the table exists, `false` otherwise.
    pub async fn table_exists(
        &self,
        dataset_id: &BigQueryDatasetId,
        table_id: &BigQueryTableId,
    ) -> EtlResult<bool> {
        let table = self
            .client
            .table()
            .get(&self.project_id, dataset_id, table_id, None)
            .await;

        let exists =
            !matches!(table, Err(BQError::ResponseError { error }) if error.error.code == 404);

        Ok(exists)
    }

    /// Streams table batches to BigQuery using the concurrent Storage Write API.
    ///
<<<<<<< HEAD
    /// Accepts pre-constructed TableBatch objects and processes them concurrently with
    /// controlled parallelism. This allows streaming to multiple different tables efficiently
    /// in a single call.
    pub async fn stream_table_batches_concurrent(
        &self,
        table_batches: Vec<TableBatch<BigQueryTableRow>>,
        max_concurrent_streams: usize,
    ) -> EtlResult<()> {
        if table_batches.is_empty() {
            return Ok(());
        }
=======
    /// Efficiently ingests data by batching rows to respect size limits and
    /// using the high-performance Storage Write API. Returns the size of the
    /// rows sent in bytes.
    pub async fn stream_rows(
        &mut self,
        dataset_id: &BigQueryDatasetId,
        table_id: &BigQueryTableId,
        table_descriptor: &TableDescriptor,
        table_rows: Vec<TableRow>,
    ) -> EtlResult<usize> {
        // We map the table rows into `BigQueryTableRow`s instances, so that we also do a validation
        // of the cells.
        let table_rows = table_rows
            .into_iter()
            .map(BigQueryTableRow::try_from)
            .collect::<EtlResult<Vec<_>>>()?;
>>>>>>> a2b1148e

        // We track the number of rows in each table batch. Note that this is not the actual batch
        // being sent to BigQuery, since there might be optimizations performed by the append table
        // batches method.
        for table_batch in &table_batches {
            gauge!(BQ_BATCH_SIZE).set(table_batch.rows.len() as f64);
        }

        debug!(
            "streaming {:?} table batches concurrently with maximum {:?} concurrent streams",
            table_batches.len(),
            max_concurrent_streams
        );

<<<<<<< HEAD
        let before_sending = Instant::now();
=======
        // We use the rows' encoded length to measure the egress metric. This does not
        // count some bytes sent as overhead during the gRPC API calls. Ideally we
        // would want to count the bytes leaving the TCP connection but we do not have
        // that low level access, hence will have to settle for something accessible
        // in the application.
        let mut total_rows_encoded_len = 0;

        loop {
            let (rows, num_processed_rows) =
                StorageApi::create_rows(table_descriptor, table_rows, MAX_SIZE_BYTES);

            total_rows_encoded_len += rows.encoded_len();
            let before_sending = Instant::now();

            let mut append_rows_stream = self
                .client
                .storage_mut()
                .append_rows(&default_stream, rows, ETL_TRACE_ID.to_owned())
                .await
                .map_err(bq_error_to_etl_error)?;

            gauge!(BQ_BATCH_SIZE).set(num_processed_rows as f64);
>>>>>>> a2b1148e

        // Use the new concurrent append_table_batches method
        let batches_responses = self
            .client
            .storage()
            .append_table_batches_concurrent(table_batches, max_concurrent_streams, ETL_TRACE_ID)
            .await
            .map_err(bq_error_to_etl_error)?;

        // Process results and accumulate all errors.
        let mut batches_responses_errors = Vec::new();
        for (batch_index, batch_responses) in batches_responses {
            for result in batch_responses {
                match result {
                    Ok(response) => {
                        debug!(
                            "append rows response for batch {:?}: {:?} ",
                            batch_index, response
                        );

                        for row_error in response.row_errors {
                            let row_error = row_error_to_etl_error(row_error);
                            batches_responses_errors.push(row_error);
                        }
                    }
                    Err(status) => {
                        batches_responses_errors.push(bq_error_to_etl_error(status.into()));
                    }
                }
            }
        }

        let time_taken_to_send = before_sending.elapsed().as_millis();
        gauge!(BQ_BATCH_SEND_MILLISECONDS_TOTAL).set(time_taken_to_send as f64);

        if batches_responses_errors.is_empty() {
            return Ok(());
        }

<<<<<<< HEAD
        Err(batches_responses_errors.into())
    }

    /// Creates a TableBatch for a specific table with validated rows.
    ///
    /// Converts TableRow instances to BigQueryTableRow and creates a properly configured
    /// TableBatch with the appropriate stream name and table descriptor.
    pub fn create_table_batch(
        &self,
        dataset_id: &BigQueryDatasetId,
        table_id: &BigQueryTableId,
        table_descriptor: Arc<TableDescriptor>,
        rows: Vec<TableRow>,
    ) -> EtlResult<TableBatch<BigQueryTableRow>> {
        let validated_rows = rows
            .into_iter()
            .map(BigQueryTableRow::try_from)
            .collect::<EtlResult<Vec<_>>>()?;

        let stream_name = StreamName::new_default(
            self.project_id.clone(),
            dataset_id.to_string(),
            table_id.to_string(),
        );

        Ok(TableBatch::new(
            stream_name,
            table_descriptor,
            validated_rows,
        ))
=======
        Ok(total_rows_encoded_len)
>>>>>>> a2b1148e
    }

    /// Executes a BigQuery SQL query and returns the result set.
    pub async fn query(&self, request: QueryRequest) -> EtlResult<ResultSet> {
        let query_response = self
            .client
            .job()
            .query(&self.project_id, request)
            .await
            .map_err(bq_error_to_etl_error)?;

        Ok(ResultSet::new_from_query_response(query_response))
    }

    /// Generates SQL column specification for CREATE TABLE statements.
    fn column_spec(column_schema: &ColumnSchema) -> String {
        let mut column_spec = format!(
            "`{}` {}",
            column_schema.name,
            Self::postgres_to_bigquery_type(&column_schema.typ)
        );

        if !column_schema.nullable && !Self::is_array_type(&column_schema.typ) {
            column_spec.push_str(" not null");
        };

        column_spec
    }

    /// Creates a primary key clause for table creation.
    ///
    /// Generates a primary key constraint clause from columns marked as primary key.
    fn add_primary_key_clause(column_schemas: &[ColumnSchema]) -> String {
        let identity_columns: Vec<String> = column_schemas
            .iter()
            .filter(|s| s.primary)
            .map(|c| format!("`{}`", c.name))
            .collect();

        if identity_columns.is_empty() {
            return "".to_string();
        }

        format!(
            ", primary key ({}) not enforced",
            identity_columns.join(",")
        )
    }

    /// Builds complete column specifications for CREATE TABLE statements.
    fn create_columns_spec(column_schemas: &[ColumnSchema]) -> String {
        let mut s = column_schemas
            .iter()
            .map(Self::column_spec)
            .collect::<Vec<_>>()
            .join(",");

        s.push_str(&Self::add_primary_key_clause(column_schemas));

        format!("({s})")
    }

    /// Creates max staleness option clause for CDC table creation.
    fn max_staleness_option(max_staleness_mins: u16) -> String {
        format!("options (max_staleness = interval {max_staleness_mins} minute)")
    }

    /// Converts PostgreSQL data types to BigQuery equivalent types.
    fn postgres_to_bigquery_type(typ: &Type) -> String {
        if Self::is_array_type(typ) {
            let element_type = match typ {
                &Type::BOOL_ARRAY => "bool",
                &Type::CHAR_ARRAY
                | &Type::BPCHAR_ARRAY
                | &Type::VARCHAR_ARRAY
                | &Type::NAME_ARRAY
                | &Type::TEXT_ARRAY => "string",
                &Type::INT2_ARRAY | &Type::INT4_ARRAY | &Type::INT8_ARRAY => "int64",
                &Type::FLOAT4_ARRAY | &Type::FLOAT8_ARRAY => "float64",
                &Type::NUMERIC_ARRAY => "bignumeric",
                &Type::DATE_ARRAY => "date",
                &Type::TIME_ARRAY => "time",
                &Type::TIMESTAMP_ARRAY | &Type::TIMESTAMPTZ_ARRAY => "timestamp",
                &Type::UUID_ARRAY => "string",
                &Type::JSON_ARRAY | &Type::JSONB_ARRAY => "json",
                &Type::OID_ARRAY => "int64",
                &Type::BYTEA_ARRAY => "bytes",
                _ => "string",
            };

            return format!("array<{element_type}>");
        }

        match typ {
            &Type::BOOL => "bool",
            &Type::CHAR | &Type::BPCHAR | &Type::VARCHAR | &Type::NAME | &Type::TEXT => "string",
            &Type::INT2 | &Type::INT4 | &Type::INT8 => "int64",
            &Type::FLOAT4 | &Type::FLOAT8 => "float64",
            &Type::NUMERIC => "bignumeric",
            &Type::DATE => "date",
            &Type::TIME => "time",
            &Type::TIMESTAMP | &Type::TIMESTAMPTZ => "timestamp",
            &Type::UUID => "string",
            &Type::JSON | &Type::JSONB => "json",
            &Type::OID => "int64",
            &Type::BYTEA => "bytes",
            _ => "string",
        }
        .to_string()
    }

    /// Returns whether the PostgreSQL type is an array type.
    fn is_array_type(typ: &Type) -> bool {
        matches!(
            typ,
            &Type::BOOL_ARRAY
                | &Type::CHAR_ARRAY
                | &Type::BPCHAR_ARRAY
                | &Type::VARCHAR_ARRAY
                | &Type::NAME_ARRAY
                | &Type::TEXT_ARRAY
                | &Type::INT2_ARRAY
                | &Type::INT4_ARRAY
                | &Type::INT8_ARRAY
                | &Type::FLOAT4_ARRAY
                | &Type::FLOAT8_ARRAY
                | &Type::NUMERIC_ARRAY
                | &Type::DATE_ARRAY
                | &Type::TIME_ARRAY
                | &Type::TIMESTAMP_ARRAY
                | &Type::TIMESTAMPTZ_ARRAY
                | &Type::UUID_ARRAY
                | &Type::JSON_ARRAY
                | &Type::JSONB_ARRAY
                | &Type::OID_ARRAY
                | &Type::BYTEA_ARRAY
        )
    }

    /// Converts PostgreSQL column schemas to a BigQuery [`TableDescriptor`].
    ///
    /// Maps data types and nullability to BigQuery column specifications, setting
    /// appropriate column modes and automatically adding CDC special columns.
    pub fn column_schemas_to_table_descriptor(
        column_schemas: &[ColumnSchema],
        use_cdc_sequence_column: bool,
    ) -> TableDescriptor {
        let mut field_descriptors = Vec::with_capacity(column_schemas.len());
        let mut number = 1;

        for column_schema in column_schemas {
            let typ = match column_schema.typ {
                Type::BOOL => ColumnType::Bool,
                Type::CHAR | Type::BPCHAR | Type::VARCHAR | Type::NAME | Type::TEXT => {
                    ColumnType::String
                }
                Type::INT2 => ColumnType::Int32,
                Type::INT4 => ColumnType::Int32,
                Type::INT8 => ColumnType::Int64,
                Type::FLOAT4 => ColumnType::Float,
                Type::FLOAT8 => ColumnType::Double,
                Type::NUMERIC => ColumnType::String,
                Type::DATE => ColumnType::String,
                Type::TIME => ColumnType::String,
                Type::TIMESTAMP => ColumnType::String,
                Type::TIMESTAMPTZ => ColumnType::String,
                Type::UUID => ColumnType::String,
                Type::JSON => ColumnType::String,
                Type::JSONB => ColumnType::String,
                Type::OID => ColumnType::Int32,
                Type::BYTEA => ColumnType::Bytes,
                Type::BOOL_ARRAY => ColumnType::Bool,
                Type::CHAR_ARRAY
                | Type::BPCHAR_ARRAY
                | Type::VARCHAR_ARRAY
                | Type::NAME_ARRAY
                | Type::TEXT_ARRAY => ColumnType::String,
                Type::INT2_ARRAY => ColumnType::Int32,
                Type::INT4_ARRAY => ColumnType::Int32,
                Type::INT8_ARRAY => ColumnType::Int64,
                Type::FLOAT4_ARRAY => ColumnType::Float,
                Type::FLOAT8_ARRAY => ColumnType::Double,
                Type::NUMERIC_ARRAY => ColumnType::String,
                Type::DATE_ARRAY => ColumnType::String,
                Type::TIME_ARRAY => ColumnType::String,
                Type::TIMESTAMP_ARRAY => ColumnType::String,
                Type::TIMESTAMPTZ_ARRAY => ColumnType::String,
                Type::UUID_ARRAY => ColumnType::String,
                Type::JSON_ARRAY => ColumnType::String,
                Type::JSONB_ARRAY => ColumnType::String,
                Type::OID_ARRAY => ColumnType::Int32,
                Type::BYTEA_ARRAY => ColumnType::Bytes,
                _ => ColumnType::String,
            };

            let mode = if Self::is_array_type(&column_schema.typ) {
                ColumnMode::Repeated
            } else if column_schema.nullable {
                ColumnMode::Nullable
            } else {
                ColumnMode::Required
            };

            field_descriptors.push(FieldDescriptor {
                number,
                name: column_schema.name.clone(),
                typ,
                mode,
            });
            number += 1;
        }

        field_descriptors.push(FieldDescriptor {
            number,
            name: BIGQUERY_CDC_SPECIAL_COLUMN.to_string(),
            typ: ColumnType::String,
            mode: ColumnMode::Required,
        });
        number += 1;

        if use_cdc_sequence_column {
            field_descriptors.push(FieldDescriptor {
                number,
                name: BIGQUERY_CDC_SEQUENCE_COLUMN.to_string(),
                typ: ColumnType::String,
                mode: ColumnMode::Required,
            });
        }

        TableDescriptor { field_descriptors }
    }
}

impl fmt::Debug for BigQueryClient {
    /// Formats the client for debugging, excluding sensitive client details.
    fn fmt(&self, f: &mut fmt::Formatter<'_>) -> fmt::Result {
        f.debug_struct("BigQueryClient")
            .field("project_id", &self.project_id)
            .finish()
    }
}

/// Converts BigQuery errors to ETL errors with appropriate classification.
///
/// Maps BigQuery error types to ETL error kinds for consistent error handling.
fn bq_error_to_etl_error(err: BQError) -> EtlError {
    use BQError;

    let (kind, description) = match &err {
        // Authentication related errors
        BQError::InvalidServiceAccountKey(_) => (
            ErrorKind::AuthenticationError,
            "Invalid BigQuery service account key",
        ),
        BQError::InvalidServiceAccountAuthenticator(_) => (
            ErrorKind::AuthenticationError,
            "Invalid BigQuery service account authenticator",
        ),
        BQError::InvalidInstalledFlowAuthenticator(_) => (
            ErrorKind::AuthenticationError,
            "Invalid BigQuery installed flow authenticator",
        ),
        BQError::InvalidApplicationDefaultCredentialsAuthenticator(_) => (
            ErrorKind::AuthenticationError,
            "Invalid BigQuery application default credentials",
        ),
        BQError::InvalidAuthorizedUserAuthenticator(_) => (
            ErrorKind::AuthenticationError,
            "Invalid BigQuery authorized user authenticator",
        ),
        BQError::AuthError(_) => (
            ErrorKind::AuthenticationError,
            "BigQuery authentication error",
        ),
        BQError::YupAuthError(_) => (
            ErrorKind::AuthenticationError,
            "BigQuery OAuth authentication error",
        ),
        BQError::NoToken => (
            ErrorKind::AuthenticationError,
            "BigQuery authentication token missing",
        ),

        // Network and transport errors
        BQError::RequestError(_) => (ErrorKind::DestinationIoError, "BigQuery request failed"),
        BQError::TonicTransportError(_) => {
            (ErrorKind::DestinationIoError, "BigQuery transport error")
        }

        // Query and data errors
        BQError::ResponseError { .. } => {
            (ErrorKind::DestinationQueryFailed, "BigQuery response error")
        }
        BQError::NoDataAvailable => (
            ErrorKind::InvalidState,
            "BigQuery result set positioning error",
        ),
        BQError::InvalidColumnIndex { .. } => {
            (ErrorKind::InvalidData, "BigQuery invalid column index")
        }
        BQError::InvalidColumnName { .. } => {
            (ErrorKind::InvalidData, "BigQuery invalid column name")
        }
        BQError::InvalidColumnType { .. } => {
            (ErrorKind::ConversionError, "BigQuery column type mismatch")
        }

        // Serialization errors
        BQError::SerializationError(_) => (
            ErrorKind::SerializationError,
            "BigQuery JSON serialization error",
        ),

        // gRPC errors
        BQError::TonicInvalidMetadataValueError(_) => {
            (ErrorKind::InvalidData, "BigQuery invalid metadata value")
        }
        BQError::TonicStatusError(status) => {
            // Since we do not have access to the `Code` type from `tonic`, we just match on the description
            // statically.
            if status.code().description()
                == "The caller does not have permission to execute the specified operation"
            {
                (ErrorKind::PermissionDenied, "BigQuery permission denied")
            } else {
                (ErrorKind::DestinationError, "BigQuery gRPC status error")
            }
        }

        // Concurrency and task errors
        BQError::SemaphorePermitError(_) => (
            ErrorKind::DestinationError,
            "BigQuery semaphore permit error",
        ),
        BQError::TokioTaskError(_) => {
            (ErrorKind::DestinationError, "BigQuery task execution error")
        }
    };

    etl_error!(kind, description, err.to_string())
}

/// Converts BigQuery row errors to ETL destination errors.
fn row_error_to_etl_error(err: RowError) -> EtlError {
    etl_error!(
        ErrorKind::DestinationError,
        "BigQuery row error",
        format!("{err:?}")
    )
}

#[cfg(test)]
mod tests {
    use super::*;

    #[test]
    fn test_postgres_to_bigquery_type_basic_types() {
        assert_eq!(
            BigQueryClient::postgres_to_bigquery_type(&Type::BOOL),
            "bool"
        );
        assert_eq!(
            BigQueryClient::postgres_to_bigquery_type(&Type::TEXT),
            "string"
        );
        assert_eq!(
            BigQueryClient::postgres_to_bigquery_type(&Type::INT4),
            "int64"
        );
        assert_eq!(
            BigQueryClient::postgres_to_bigquery_type(&Type::FLOAT8),
            "float64"
        );
        assert_eq!(
            BigQueryClient::postgres_to_bigquery_type(&Type::TIMESTAMP),
            "timestamp"
        );
        assert_eq!(
            BigQueryClient::postgres_to_bigquery_type(&Type::JSON),
            "json"
        );
        assert_eq!(
            BigQueryClient::postgres_to_bigquery_type(&Type::BYTEA),
            "bytes"
        );
    }

    #[test]
    fn test_postgres_to_bigquery_type_array_types() {
        assert_eq!(
            BigQueryClient::postgres_to_bigquery_type(&Type::BOOL_ARRAY),
            "array<bool>"
        );
        assert_eq!(
            BigQueryClient::postgres_to_bigquery_type(&Type::TEXT_ARRAY),
            "array<string>"
        );
        assert_eq!(
            BigQueryClient::postgres_to_bigquery_type(&Type::INT4_ARRAY),
            "array<int64>"
        );
        assert_eq!(
            BigQueryClient::postgres_to_bigquery_type(&Type::FLOAT8_ARRAY),
            "array<float64>"
        );
        assert_eq!(
            BigQueryClient::postgres_to_bigquery_type(&Type::TIMESTAMP_ARRAY),
            "array<timestamp>"
        );
    }

    #[test]
    fn test_is_array_type() {
        assert!(BigQueryClient::is_array_type(&Type::BOOL_ARRAY));
        assert!(BigQueryClient::is_array_type(&Type::TEXT_ARRAY));
        assert!(BigQueryClient::is_array_type(&Type::INT4_ARRAY));
        assert!(BigQueryClient::is_array_type(&Type::FLOAT8_ARRAY));
        assert!(BigQueryClient::is_array_type(&Type::TIMESTAMP_ARRAY));

        assert!(!BigQueryClient::is_array_type(&Type::BOOL));
        assert!(!BigQueryClient::is_array_type(&Type::TEXT));
        assert!(!BigQueryClient::is_array_type(&Type::INT4));
        assert!(!BigQueryClient::is_array_type(&Type::FLOAT8));
        assert!(!BigQueryClient::is_array_type(&Type::TIMESTAMP));
    }

    #[test]
    fn test_column_spec() {
        let column_schema = ColumnSchema::new("test_col".to_string(), Type::TEXT, -1, true, false);
        let spec = BigQueryClient::column_spec(&column_schema);
        assert_eq!(spec, "`test_col` string");

        let not_null_column = ColumnSchema::new("id".to_string(), Type::INT4, -1, false, true);
        let not_null_spec = BigQueryClient::column_spec(&not_null_column);
        assert_eq!(not_null_spec, "`id` int64 not null");

        let array_column =
            ColumnSchema::new("tags".to_string(), Type::TEXT_ARRAY, -1, false, false);
        let array_spec = BigQueryClient::column_spec(&array_column);
        assert_eq!(array_spec, "`tags` array<string>");
    }

    #[test]
    fn test_add_primary_key_clause() {
        let columns_with_pk = vec![
            ColumnSchema::new("id".to_string(), Type::INT4, -1, false, true),
            ColumnSchema::new("name".to_string(), Type::TEXT, -1, true, false),
        ];
        let pk_clause = BigQueryClient::add_primary_key_clause(&columns_with_pk);
        assert_eq!(pk_clause, ", primary key (`id`) not enforced");

        let columns_with_composite_pk = vec![
            ColumnSchema::new("tenant_id".to_string(), Type::INT4, -1, false, true),
            ColumnSchema::new("id".to_string(), Type::INT4, -1, false, true),
            ColumnSchema::new("name".to_string(), Type::TEXT, -1, true, false),
        ];
        let composite_pk_clause =
            BigQueryClient::add_primary_key_clause(&columns_with_composite_pk);
        assert_eq!(
            composite_pk_clause,
            ", primary key (`tenant_id`,`id`) not enforced"
        );

        let columns_no_pk = vec![
            ColumnSchema::new("name".to_string(), Type::TEXT, -1, true, false),
            ColumnSchema::new("age".to_string(), Type::INT4, -1, true, false),
        ];
        let no_pk_clause = BigQueryClient::add_primary_key_clause(&columns_no_pk);
        assert_eq!(no_pk_clause, "");
    }

    #[test]
    fn test_create_columns_spec() {
        let columns = vec![
            ColumnSchema::new("id".to_string(), Type::INT4, -1, false, true),
            ColumnSchema::new("name".to_string(), Type::TEXT, -1, true, false),
            ColumnSchema::new("active".to_string(), Type::BOOL, -1, false, false),
        ];
        let spec = BigQueryClient::create_columns_spec(&columns);
        assert_eq!(
            spec,
            "(`id` int64 not null,`name` string,`active` bool not null, primary key (`id`) not enforced)"
        );
    }

    #[test]
    fn test_max_staleness_option() {
        let option = BigQueryClient::max_staleness_option(15);
        assert_eq!(option, "options (max_staleness = interval 15 minute)");
    }

    #[test]
    fn test_column_schemas_to_table_descriptor() {
        let columns = vec![
            ColumnSchema::new("id".to_string(), Type::INT4, -1, false, true),
            ColumnSchema::new("name".to_string(), Type::TEXT, -1, true, false),
            ColumnSchema::new("active".to_string(), Type::BOOL, -1, false, false),
            ColumnSchema::new("tags".to_string(), Type::TEXT_ARRAY, -1, false, false),
        ];

        let descriptor = BigQueryClient::column_schemas_to_table_descriptor(&columns, true);

        assert_eq!(descriptor.field_descriptors.len(), 6); // 4 columns + CDC columns

        // Check regular columns
        assert_eq!(descriptor.field_descriptors[0].name, "id");
        assert!(matches!(
            descriptor.field_descriptors[0].typ,
            ColumnType::Int32
        ));
        assert!(matches!(
            descriptor.field_descriptors[0].mode,
            ColumnMode::Required
        ));

        assert_eq!(descriptor.field_descriptors[1].name, "name");
        assert!(matches!(
            descriptor.field_descriptors[1].typ,
            ColumnType::String
        ));
        assert!(matches!(
            descriptor.field_descriptors[1].mode,
            ColumnMode::Nullable
        ));

        assert_eq!(descriptor.field_descriptors[2].name, "active");
        assert!(matches!(
            descriptor.field_descriptors[2].typ,
            ColumnType::Bool
        ));
        assert!(matches!(
            descriptor.field_descriptors[2].mode,
            ColumnMode::Required
        ));

        // Check array column
        assert_eq!(descriptor.field_descriptors[3].name, "tags");
        assert!(matches!(
            descriptor.field_descriptors[3].typ,
            ColumnType::String
        ));
        assert!(matches!(
            descriptor.field_descriptors[3].mode,
            ColumnMode::Repeated
        ));

        // Check CDC columns
        assert_eq!(
            descriptor.field_descriptors[4].name,
            BIGQUERY_CDC_SPECIAL_COLUMN
        );
        assert!(matches!(
            descriptor.field_descriptors[4].typ,
            ColumnType::String
        ));
        assert!(matches!(
            descriptor.field_descriptors[4].mode,
            ColumnMode::Required
        ));

        assert_eq!(
            descriptor.field_descriptors[5].name,
            BIGQUERY_CDC_SEQUENCE_COLUMN
        );
        assert!(matches!(
            descriptor.field_descriptors[5].typ,
            ColumnType::String
        ));
        assert!(matches!(
            descriptor.field_descriptors[5].mode,
            ColumnMode::Required
        ));
    }

    #[test]
    fn test_column_schemas_to_table_descriptor_complex_types() {
        let columns = vec![
            ColumnSchema::new("uuid_col".to_string(), Type::UUID, -1, true, false),
            ColumnSchema::new("json_col".to_string(), Type::JSON, -1, true, false),
            ColumnSchema::new("bytea_col".to_string(), Type::BYTEA, -1, true, false),
            ColumnSchema::new("numeric_col".to_string(), Type::NUMERIC, -1, true, false),
            ColumnSchema::new("date_col".to_string(), Type::DATE, -1, true, false),
            ColumnSchema::new("time_col".to_string(), Type::TIME, -1, true, false),
        ];

        let descriptor = BigQueryClient::column_schemas_to_table_descriptor(&columns, true);

        assert_eq!(descriptor.field_descriptors.len(), 8); // 6 columns + CDC columns

        // Check that UUID, JSON, DATE, TIME are all mapped to String in storage
        assert!(matches!(
            descriptor.field_descriptors[0].typ,
            ColumnType::String
        )); // UUID
        assert!(matches!(
            descriptor.field_descriptors[1].typ,
            ColumnType::String
        )); // JSON
        assert!(matches!(
            descriptor.field_descriptors[2].typ,
            ColumnType::Bytes
        )); // BYTEA
        assert!(matches!(
            descriptor.field_descriptors[3].typ,
            ColumnType::String
        )); // NUMERIC
        assert!(matches!(
            descriptor.field_descriptors[4].typ,
            ColumnType::String
        )); // DATE
        assert!(matches!(
            descriptor.field_descriptors[5].typ,
            ColumnType::String
        )); // TIME
    }

    #[test]
    fn test_full_table_name_formatting() {
        let project_id = "test-project";
        let dataset_id = "test_dataset";
        let table_id = "test_table";

        // Simulate the full_table_name method logic without creating a client
        let full_name = format!("`{project_id}.{dataset_id}.{table_id}`");
        assert_eq!(full_name, "`test-project.test_dataset.test_table`");
    }

    #[test]
    fn test_create_or_replace_table_query_generation() {
        let project_id = "test-project";
        let dataset_id = "test_dataset";
        let table_id = "test_table";

        let columns = vec![
            ColumnSchema::new("id".to_string(), Type::INT4, -1, false, true),
            ColumnSchema::new("name".to_string(), Type::TEXT, -1, true, false),
        ];

        // Simulate the query generation logic
        let full_table_name = format!("`{project_id}.{dataset_id}.{table_id}`");
        let columns_spec = BigQueryClient::create_columns_spec(&columns);
        let query = format!("create or replace table {full_table_name} {columns_spec}");

        let expected_query = "create or replace table `test-project.test_dataset.test_table` (`id` int64 not null,`name` string, primary key (`id`) not enforced)";
        assert_eq!(query, expected_query);
    }

    #[test]
    fn test_create_or_replace_table_query_with_staleness() {
        let project_id = "test-project";
        let dataset_id = "test_dataset";
        let table_id = "test_table";
        let max_staleness_mins = 15;

        let columns = vec![ColumnSchema::new(
            "id".to_string(),
            Type::INT4,
            -1,
            false,
            true,
        )];

        // Simulate the query generation logic with staleness
        let full_table_name = format!("`{project_id}.{dataset_id}.{table_id}`");
        let columns_spec = BigQueryClient::create_columns_spec(&columns);
        let max_staleness_option = BigQueryClient::max_staleness_option(max_staleness_mins);
        let query = format!(
            "create or replace table {full_table_name} {columns_spec} {max_staleness_option}"
        );

        let expected_query = "create or replace table `test-project.test_dataset.test_table` (`id` int64 not null, primary key (`id`) not enforced) options (max_staleness = interval 15 minute)";
        assert_eq!(query, expected_query);
    }
}<|MERGE_RESOLUTION|>--- conflicted
+++ resolved
@@ -283,7 +283,6 @@
 
     /// Streams table batches to BigQuery using the concurrent Storage Write API.
     ///
-<<<<<<< HEAD
     /// Accepts pre-constructed TableBatch objects and processes them concurrently with
     /// controlled parallelism. This allows streaming to multiple different tables efficiently
     /// in a single call.
@@ -291,28 +290,10 @@
         &self,
         table_batches: Vec<TableBatch<BigQueryTableRow>>,
         max_concurrent_streams: usize,
-    ) -> EtlResult<()> {
+    ) -> EtlResult<usize> {
         if table_batches.is_empty() {
-            return Ok(());
-        }
-=======
-    /// Efficiently ingests data by batching rows to respect size limits and
-    /// using the high-performance Storage Write API. Returns the size of the
-    /// rows sent in bytes.
-    pub async fn stream_rows(
-        &mut self,
-        dataset_id: &BigQueryDatasetId,
-        table_id: &BigQueryTableId,
-        table_descriptor: &TableDescriptor,
-        table_rows: Vec<TableRow>,
-    ) -> EtlResult<usize> {
-        // We map the table rows into `BigQueryTableRow`s instances, so that we also do a validation
-        // of the cells.
-        let table_rows = table_rows
-            .into_iter()
-            .map(BigQueryTableRow::try_from)
-            .collect::<EtlResult<Vec<_>>>()?;
->>>>>>> a2b1148e
+            return Ok(0);
+        }
 
         // We track the number of rows in each table batch. Note that this is not the actual batch
         // being sent to BigQuery, since there might be optimizations performed by the append table
@@ -327,50 +308,32 @@
             max_concurrent_streams
         );
 
-<<<<<<< HEAD
         let before_sending = Instant::now();
-=======
+
+        // Use the new concurrent append_table_batches method
+        let batch_results = self
+            .client
+            .storage()
+            .append_table_batches_concurrent(table_batches, max_concurrent_streams, ETL_TRACE_ID)
+            .await
+            .map_err(bq_error_to_etl_error)?;
+
         // We use the rows' encoded length to measure the egress metric. This does not
         // count some bytes sent as overhead during the gRPC API calls. Ideally we
         // would want to count the bytes leaving the TCP connection but we do not have
         // that low level access, hence will have to settle for something accessible
         // in the application.
-        let mut total_rows_encoded_len = 0;
-
-        loop {
-            let (rows, num_processed_rows) =
-                StorageApi::create_rows(table_descriptor, table_rows, MAX_SIZE_BYTES);
-
-            total_rows_encoded_len += rows.encoded_len();
-            let before_sending = Instant::now();
-
-            let mut append_rows_stream = self
-                .client
-                .storage_mut()
-                .append_rows(&default_stream, rows, ETL_TRACE_ID.to_owned())
-                .await
-                .map_err(bq_error_to_etl_error)?;
-
-            gauge!(BQ_BATCH_SIZE).set(num_processed_rows as f64);
->>>>>>> a2b1148e
-
-        // Use the new concurrent append_table_batches method
-        let batches_responses = self
-            .client
-            .storage()
-            .append_table_batches_concurrent(table_batches, max_concurrent_streams, ETL_TRACE_ID)
-            .await
-            .map_err(bq_error_to_etl_error)?;
+        let mut total_bytes_sent = 0;
 
         // Process results and accumulate all errors.
         let mut batches_responses_errors = Vec::new();
-        for (batch_index, batch_responses) in batches_responses {
-            for result in batch_responses {
-                match result {
+        for batch_result in batch_results {
+            for response in batch_result.responses {
+                match response {
                     Ok(response) => {
                         debug!(
                             "append rows response for batch {:?}: {:?} ",
-                            batch_index, response
+                            batch_result.batch_index, response
                         );
 
                         for row_error in response.row_errors {
@@ -383,16 +346,17 @@
                     }
                 }
             }
+
+            total_bytes_sent += batch_result.bytes_sent;
         }
 
         let time_taken_to_send = before_sending.elapsed().as_millis();
         gauge!(BQ_BATCH_SEND_MILLISECONDS_TOTAL).set(time_taken_to_send as f64);
 
         if batches_responses_errors.is_empty() {
-            return Ok(());
-        }
-
-<<<<<<< HEAD
+            return Ok(total_bytes_sent);
+        }
+
         Err(batches_responses_errors.into())
     }
 
@@ -423,9 +387,6 @@
             table_descriptor,
             validated_rows,
         ))
-=======
-        Ok(total_rows_encoded_len)
->>>>>>> a2b1148e
     }
 
     /// Executes a BigQuery SQL query and returns the result set.
