[package]
name = "etl-destinations"
version = "0.1.0"
edition.workspace = true
license.workspace = true
rust-version.workspace = true
repository.workspace = true
homepage.workspace = true

[features]
bigquery = [
    "dep:gcp-bigquery-client",
    "dep:prost",
    "dep:rustls",
    "dep:tracing",
    "dep:tokio",
]
iceberg = [
    "dep:iceberg",
    "dep:iceberg-catalog-rest",
    "dep:arrow",
<<<<<<< HEAD
    "dep:base64",
    "dep:futures",
    "dep:parquet",
    "dep:tokio",
=======
    "dep:parquet",
    "dep:uuid",
>>>>>>> 5d14c2b0
]

[dependencies]
etl = { workspace = true }
chrono = { workspace = true }

arrow = { workspace = true, optional = true }
<<<<<<< HEAD
base64 = { workspace = true, optional = true }
futures = { workspace = true, optional = true }
=======
>>>>>>> 5d14c2b0
gcp-bigquery-client = { workspace = true, optional = true, features = [
    "rust-tls",
    "aws-lc-rs",
] }
iceberg = { workspace = true, optional = true }
iceberg-catalog-rest = { workspace = true, optional = true }
parquet = { workspace = true, optional = true, features = ["async", "arrow"] }
prost = { workspace = true, optional = true }
rustls = { workspace = true, optional = true, features = [
    "aws-lc-rs",
    "logging",
] }
tokio = { workspace = true, optional = true, features = ["sync"] }
tracing = { workspace = true, optional = true, default-features = true }
<<<<<<< HEAD
uuid = { workspace = true, features = ["v4"] }
=======
uuid = { workspace = true, optional = true, features = ["v4"] }
>>>>>>> 5d14c2b0

[dev-dependencies]
etl = { workspace = true, features = ["test-utils"] }
etl-telemetry = { workspace = true }

chrono = { workspace = true }
futures = { workspace = true }
rand = { workspace = true, features = ["thread_rng"] }
reqwest = { workspace = true }
serde = { workspace = true }
serde_json = { workspace = true }
tokio = { workspace = true, features = ["full"] }
uuid = { workspace = true, features = ["v4"] }<|MERGE_RESOLUTION|>--- conflicted
+++ resolved
@@ -19,15 +19,9 @@
     "dep:iceberg",
     "dep:iceberg-catalog-rest",
     "dep:arrow",
-<<<<<<< HEAD
-    "dep:base64",
-    "dep:futures",
-    "dep:parquet",
-    "dep:tokio",
-=======
     "dep:parquet",
     "dep:uuid",
->>>>>>> 5d14c2b0
+    "dep:tokio",
 ]
 
 [dependencies]
@@ -35,11 +29,6 @@
 chrono = { workspace = true }
 
 arrow = { workspace = true, optional = true }
-<<<<<<< HEAD
-base64 = { workspace = true, optional = true }
-futures = { workspace = true, optional = true }
-=======
->>>>>>> 5d14c2b0
 gcp-bigquery-client = { workspace = true, optional = true, features = [
     "rust-tls",
     "aws-lc-rs",
@@ -54,11 +43,7 @@
 ] }
 tokio = { workspace = true, optional = true, features = ["sync"] }
 tracing = { workspace = true, optional = true, default-features = true }
-<<<<<<< HEAD
-uuid = { workspace = true, features = ["v4"] }
-=======
 uuid = { workspace = true, optional = true, features = ["v4"] }
->>>>>>> 5d14c2b0
 
 [dev-dependencies]
 etl = { workspace = true, features = ["test-utils"] }
