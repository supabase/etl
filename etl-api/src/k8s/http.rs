--- conflicted
+++ resolved
@@ -131,14 +131,9 @@
         info!("patching postgres secret");
 
         let encoded_postgres_password = BASE64_STANDARD.encode(postgres_password);
-<<<<<<< HEAD
         let postgres_secret_name = create_postgres_secret_name(prefix);
         let secret_json =
             create_postgres_secret_json(&postgres_secret_name, &encoded_postgres_password);
-=======
-        let secret_name = format!("{prefix}-{POSTGRES_SECRET_NAME_SUFFIX}");
-        let secret_json = create_postgres_secret_json(&secret_name, &encoded_postgres_password);
->>>>>>> 64e0b244
         let secret: Secret = serde_json::from_value(secret_json)?;
 
         let pp = PatchParams::apply(&postgres_secret_name);
@@ -158,15 +153,9 @@
         info!("patching bq secret");
 
         let encoded_bq_service_account_key = BASE64_STANDARD.encode(bq_service_account_key);
-<<<<<<< HEAD
         let bq_secret_name = create_bq_secret_name(prefix);
         let secret_json = create_bq_service_account_key_secret_json(
             &bq_secret_name,
-=======
-        let secret_name = format!("{prefix}-{BQ_SECRET_NAME_SUFFIX}");
-        let secret_json = create_bq_service_account_key_secret_json(
-            &secret_name,
->>>>>>> 64e0b244
             &encoded_bq_service_account_key,
         );
         let secret: Secret = serde_json::from_value(secret_json)?;
@@ -240,15 +229,9 @@
         info!("patching config map");
 
         let env_config_file = format!("{environment}.yaml");
-<<<<<<< HEAD
         let replicator_config_map_name = create_replicator_config_map_name(prefix);
         let config_map_json = create_replicator_config_map_json(
             &replicator_config_map_name,
-=======
-        let config_map_name = format!("{prefix}-{REPLICATOR_CONFIG_MAP_NAME_SUFFIX}");
-        let config_map_json = create_replicator_config_map(
-            &config_map_name,
->>>>>>> 64e0b244
             base_config,
             &env_config_file,
             env_config,
@@ -267,7 +250,11 @@
         info!("deleting config map");
         let replicator_config_map_name = create_replicator_config_map_name(prefix);
         let dp = DeleteParams::default();
-        match self.config_maps_api.delete(&replicator_config_map_name, &dp).await {
+        match self
+            .config_maps_api
+            .delete(&replicator_config_map_name, &dp)
+            .await
+        {
             Ok(_) => {}
             Err(e) => match e {
                 kube::Error::Api(ref er) => {
@@ -297,15 +284,9 @@
         let restarted_at_annotation = get_restarted_at_annotation_value();
         let replicator_container_name = format!("{prefix}-{REPLICATOR_CONTAINER_NAME_SUFFIX}");
         let vector_container_name = format!("{prefix}-{VECTOR_CONTAINER_NAME_SUFFIX}");
-<<<<<<< HEAD
         let postgres_secret_name = create_postgres_secret_name(prefix);
         let bq_secret_name = create_bq_secret_name(prefix);
         let replicator_config_map_name = create_replicator_config_map_name(prefix);
-=======
-        let postgres_secret_name = format!("{prefix}-{POSTGRES_SECRET_NAME_SUFFIX}");
-        let bq_secret_name = format!("{prefix}-{BQ_SECRET_NAME_SUFFIX}");
-        let replicator_config_map_name = format!("{prefix}-{REPLICATOR_CONFIG_MAP_NAME_SUFFIX}");
->>>>>>> 64e0b244
 
         let stateful_set_json = create_replicator_stateful_set_json(
             &stateful_set_name,
@@ -438,7 +419,6 @@
     }
 }
 
-<<<<<<< HEAD
 fn create_postgres_secret_name(prefix: &str) -> String {
     format!("{prefix}-{POSTGRES_SECRET_NAME_SUFFIX}")
 }
@@ -451,8 +431,6 @@
     format!("{prefix}-{REPLICATOR_CONFIG_MAP_NAME_SUFFIX}")
 }
 
-=======
->>>>>>> 64e0b244
 fn create_postgres_secret_json(
     secret_name: &str,
     encoded_postgres_password: &str,
@@ -489,11 +467,7 @@
     })
 }
 
-<<<<<<< HEAD
 fn create_replicator_config_map_json(
-=======
-fn create_replicator_config_map(
->>>>>>> 64e0b244
     config_map_name: &str,
     base_config: &str,
     env_config_file: &str,
@@ -745,11 +719,7 @@
     #[test]
     fn test_create_replicator_config_map_json() {
         let prefix = create_k8s_object_prefix(TENANT_ID, 42);
-<<<<<<< HEAD
         let replicator_config_map_name = create_replicator_config_map_name(&prefix);
-=======
-        let config_map_name = format!("{prefix}-{REPLICATOR_CONFIG_MAP_NAME_SUFFIX}");
->>>>>>> 64e0b244
         let environment = Environment::Prod;
         let env_config_file = format!("{environment}.yaml");
         let base_config = "";
@@ -788,13 +758,8 @@
         };
         let env_config = serde_json::to_string(&replicator_config).unwrap();
 
-<<<<<<< HEAD
         let config_map_json = create_replicator_config_map_json(
             &replicator_config_map_name,
-=======
-        let config_map_json = create_replicator_config_map(
-            &config_map_name,
->>>>>>> 64e0b244
             base_config,
             &env_config_file,
             &env_config,
@@ -813,15 +778,9 @@
         let restarted_at_annotation = "2025-10-09T16:02:24.127400000Z";
         let replicator_container_name = format!("{prefix}-{REPLICATOR_CONTAINER_NAME_SUFFIX}");
         let vector_container_name = format!("{prefix}-{VECTOR_CONTAINER_NAME_SUFFIX}");
-<<<<<<< HEAD
         let postgres_secret_name = create_postgres_secret_name(&prefix);
         let bq_secret_name = create_bq_secret_name(&prefix);
         let replicator_config_map_name = create_replicator_config_map_name(&prefix);
-=======
-        let postgres_secret_name = format!("{prefix}-{POSTGRES_SECRET_NAME_SUFFIX}");
-        let bq_secret_name = format!("{prefix}-{BQ_SECRET_NAME_SUFFIX}");
-        let replicator_config_map_name = format!("{prefix}-{REPLICATOR_CONFIG_MAP_NAME_SUFFIX}");
->>>>>>> 64e0b244
         let environment = Environment::Prod;
         let config = ReplicatorResourceConfig::load(&environment).unwrap();
         let replicator_image = "ramsup/etl-replicator:2a41356af735f891de37d71c0e1a62864fe4630e";
