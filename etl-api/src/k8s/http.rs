use crate::k8s::DestinationType;
use crate::k8s::{K8sClient, K8sError, PodPhase};
use async_trait::async_trait;
use base64::{Engine, prelude::BASE64_STANDARD};
use chrono::Utc;
use etl_config::Environment;
use k8s_openapi::api::{
    apps::v1::StatefulSet,
    core::v1::{ConfigMap, Pod, Secret},
};
use kube::{
    Client,
    api::{Api, DeleteParams, Patch, PatchParams},
};
use serde_json::json;
use tracing::debug;

/// Secret name suffix for the BigQuery service account key.
const BQ_SECRET_NAME_SUFFIX: &str = "bq-service-account-key";
/// Name of the service account key in the BigQuery secret and its reference.
const BQ_SERVICE_ACCOUNT_KEY_NAME: &str = "service-account-key";
/// Secret name suffix for iceberg secrets (includes catalog token,
/// s3 access key id and s3 secret access key)
const ICEBERG_SECRET_NAME_SUFFIX: &str = "iceberg";
/// Name of catalog token in the iceberg secret and its reference.
const ICEBERG_CATALOG_TOKEN_KEY_NAME: &str = "catalog-token";
/// Name of s3 acess key id in the iceberg secret and its reference.
const ICEBERG_S3_ACCESS_KEY_ID_KEY_NAME: &str = "s3-access-key-id";
/// Name of s3 acess key id in the iceberg secret and its reference.
const ICEBERG_S3_SECRET_ACCESS_KEY_KEY_NAME: &str = "s3-secret-access-key";
/// Secret name suffix for the Postgres password.
const POSTGRES_SECRET_NAME_SUFFIX: &str = "postgres-password";
/// ConfigMap name suffix for the replicator configuration files.
const REPLICATOR_CONFIG_MAP_NAME_SUFFIX: &str = "replicator-config";
/// StatefulSet name suffix for the replicator workload.
const REPLICATOR_STATEFUL_SET_SUFFIX: &str = "replicator-stateful-set";
/// Application label suffix used to group resources.
const REPLICATOR_APP_SUFFIX: &str = "replicator-app";
/// Container name suffix for the replicator container.
const REPLICATOR_CONTAINER_NAME_SUFFIX: &str = "replicator";
/// Container name suffix for the Vector sidecar.
const VECTOR_CONTAINER_NAME_SUFFIX: &str = "vector";
/// Namespace where data-plane resources are created.
pub const DATA_PLANE_NAMESPACE: &str = "etl-data-plane";
/// Secret storing the Logflare API key.
pub const LOGFLARE_SECRET_NAME: &str = "replicator-logflare-api-key";
/// Docker image used for the Vector sidecar.
const VECTOR_IMAGE_NAME: &str = "timberio/vector:0.46.1-distroless-libc";
/// ConfigMap name containing the Vector configuration.
pub const VECTOR_CONFIG_MAP_NAME: &str = "replicator-vector-config";
/// Volume name for the replicator config file.
const REPLICATOR_CONFIG_FILE_VOLUME_NAME: &str = "replicator-config-file";
/// Volume name for the Vector config file.
const VECTOR_CONFIG_FILE_VOLUME_NAME: &str = "vector-config-file";
/// Secret storing the Sentry DSN.
const SENTRY_DSN_SECRET_NAME: &str = "replicator-sentry-dsn";
/// Secret storing the Supabase API key for error notifications.
const SUPABASE_API_KEY_SECRET_NAME: &str = "supabase-api-key";
/// EmptyDir volume name used to share logs.
const LOGS_VOLUME_NAME: &str = "logs";
/// ConfigMap name providing trusted root certificates.
pub const TRUSTED_ROOT_CERT_CONFIG_MAP_NAME: &str = "trusted-root-certs-config";
/// Key inside the trusted root certificates ConfigMap.
pub const TRUSTED_ROOT_CERT_KEY_NAME: &str = "trusted_root_certs";
/// Pod template annotation used to trigger rolling restarts.
const RESTARTED_AT_ANNOTATION_KEY: &str = "etl.supabase.com/restarted-at";
/// Label used to identify replicator pods.
const REPLICATOR_APP_LABEL: &str = "etl-replicator-app";

/// Replicator memory limit tuned for `c6in.4xlarge` instances.
const REPLICATOR_MAX_MEMORY_PROD: &str = "500Mi";
/// Replicator CPU limit tuned for `c6in.4xlarge` instances.
const REPLICATOR_MAX_CPU_PROD: &str = "100m";
/// Replicator memory limit tuned for `t3.small` instances.
const REPLICATOR_MAX_MEMORY_STAGING: &str = "100Mi";
/// Replicator CPU limit tuned for `t3.small` instances.
const REPLICATOR_MAX_CPU_STAGING: &str = "100m";

/// Resource limits for a replicator pod.
struct ReplicatorResourceConfig {
    max_memory: &'static str,
    max_cpu: &'static str,
}

impl ReplicatorResourceConfig {
    /// Loads the runtime limits for the current environment.
    fn load(environment: &Environment) -> Result<Self, K8sError> {
        let config = match environment {
            Environment::Prod => Self {
                max_memory: REPLICATOR_MAX_MEMORY_PROD,
                max_cpu: REPLICATOR_MAX_CPU_PROD,
            },
            _ => Self {
                max_memory: REPLICATOR_MAX_MEMORY_STAGING,
                max_cpu: REPLICATOR_MAX_CPU_STAGING,
            },
        };

        Ok(config)
    }
}

/// HTTP-based implementation of [`K8sClient`].
///
/// The client is namespaced to the data-plane namespace and uses server-side
/// apply to keep resources in sync.
#[derive(Debug)]
pub struct HttpK8sClient {
    secrets_api: Api<Secret>,
    config_maps_api: Api<ConfigMap>,
    stateful_sets_api: Api<StatefulSet>,
    pods_api: Api<Pod>,
}

impl HttpK8sClient {
    /// Creates a new [`HttpK8sClient`] using the ambient Kubernetes config.
    ///
    /// Prefers in-cluster configuration and falls back to the local kubeconfig
    /// when running outside the cluster.
    pub async fn new(client: Client) -> Result<HttpK8sClient, K8sError> {
        let secrets_api: Api<Secret> = Api::namespaced(client.clone(), DATA_PLANE_NAMESPACE);
        let config_maps_api: Api<ConfigMap> = Api::namespaced(client.clone(), DATA_PLANE_NAMESPACE);
        let stateful_sets_api: Api<StatefulSet> =
            Api::namespaced(client.clone(), DATA_PLANE_NAMESPACE);
        let pods_api: Api<Pod> = Api::namespaced(client, DATA_PLANE_NAMESPACE);

        Ok(HttpK8sClient {
            secrets_api,
            config_maps_api,
            stateful_sets_api,
            pods_api,
        })
    }

    /// Helper function to handle delete operations that should ignore 404 errors
    /// but propagate other errors.
    fn handle_delete_with_404_ignore<T>(
        delete_result: Result<T, kube::Error>,
    ) -> Result<(), K8sError> {
        match delete_result {
            Ok(_) => Ok(()),
            Err(kube::Error::Api(er)) if er.code == 404 => Ok(()),
            Err(e) => Err(e.into()),
        }
    }
}

#[async_trait]
impl K8sClient for HttpK8sClient {
    async fn create_or_update_postgres_secret(
        &self,
        prefix: &str,
        postgres_password: &str,
    ) -> Result<(), K8sError> {
        debug!("patching postgres secret");

        let encoded_postgres_password = BASE64_STANDARD.encode(postgres_password);
        let postgres_secret_name = create_postgres_secret_name(prefix);
        let postgres_secret_json =
            create_postgres_secret_json(&postgres_secret_name, &encoded_postgres_password);
        let secret: Secret = serde_json::from_value(postgres_secret_json)?;

        let pp = PatchParams::apply(&postgres_secret_name);
        self.secrets_api
            .patch(&postgres_secret_name, &pp, &Patch::Apply(secret))
            .await?;

        Ok(())
    }

    async fn create_or_update_bq_secret(
        &self,
        prefix: &str,
        bq_service_account_key: &str,
    ) -> Result<(), K8sError> {
        debug!("patching bq secret");

        let encoded_bq_service_account_key = BASE64_STANDARD.encode(bq_service_account_key);
        let bq_secret_name = create_bq_secret_name(prefix);
        let bq_secret_json = create_bq_service_account_key_secret_json(
            &bq_secret_name,
            &encoded_bq_service_account_key,
        );
        let secret: Secret = serde_json::from_value(bq_secret_json)?;

        let pp = PatchParams::apply(&bq_secret_name);
        self.secrets_api
            .patch(&bq_secret_name, &pp, &Patch::Apply(secret))
            .await?;

        Ok(())
    }

    async fn create_or_update_iceberg_secret(
        &self,
        prefix: &str,
        catalog_token: &str,
        s3_access_key_id: &str,
        s3_secret_access_key: &str,
    ) -> Result<(), K8sError> {
        debug!("patching iceberg secret");

        let encoded_catalog_token = BASE64_STANDARD.encode(catalog_token);
        let encoded_s3_access_key_id = BASE64_STANDARD.encode(s3_access_key_id);
        let encoded_s3_secret_access_key = BASE64_STANDARD.encode(s3_secret_access_key);

        let iceberg_secret_name = create_iceberg_secret_name(prefix);
        let iceberg_secret_json = create_iceberg_secret_json(
            &iceberg_secret_name,
            &encoded_catalog_token,
            &encoded_s3_access_key_id,
            &encoded_s3_secret_access_key,
        );
        let secret: Secret = serde_json::from_value(iceberg_secret_json)?;

        let pp = PatchParams::apply(&iceberg_secret_name);
        self.secrets_api
            .patch(&iceberg_secret_name, &pp, &Patch::Apply(secret))
            .await?;

        Ok(())
    }

    async fn delete_postgres_secret(&self, prefix: &str) -> Result<(), K8sError> {
        debug!("deleting postgres secret");

        let postgres_secret_name = create_postgres_secret_name(prefix);
        let dp = DeleteParams::default();
        Self::handle_delete_with_404_ignore(
            self.secrets_api.delete(&postgres_secret_name, &dp).await,
        )?;

        Ok(())
    }

    async fn delete_bq_secret(&self, prefix: &str) -> Result<(), K8sError> {
        debug!("deleting bq secret");

        let bq_secret_name = create_bq_secret_name(prefix);
        let dp = DeleteParams::default();
        Self::handle_delete_with_404_ignore(self.secrets_api.delete(&bq_secret_name, &dp).await)?;

        Ok(())
    }

    async fn delete_iceberg_secret(&self, prefix: &str) -> Result<(), K8sError> {
        debug!("deleting iceberg secret");

        let iceberg_secret_name = create_iceberg_secret_name(prefix);
        let dp = DeleteParams::default();
        Self::handle_delete_with_404_ignore(
            self.secrets_api.delete(&iceberg_secret_name, &dp).await,
        )?;

        Ok(())
    }

    async fn get_config_map(&self, config_map_name: &str) -> Result<ConfigMap, K8sError> {
        debug!("getting config map");

        let config_map = match self.config_maps_api.get(config_map_name).await {
            Ok(config_map) => config_map,
            Err(e) => {
                return Err(e.into());
            }
        };

        Ok(config_map)
    }

    async fn create_or_update_config_map(
        &self,
        prefix: &str,
        base_config: &str,
        env_config: &str,
        environment: Environment,
    ) -> Result<(), K8sError> {
        debug!("patching config map");

        let env_config_file = format!("{environment}.yaml");
        let replicator_config_map_name = create_replicator_config_map_name(prefix);
        let config_map_json = create_replicator_config_map_json(
            &replicator_config_map_name,
            base_config,
            &env_config_file,
            env_config,
        );
        let config_map: ConfigMap = serde_json::from_value(config_map_json)?;

        let pp = PatchParams::apply(&replicator_config_map_name);
        self.config_maps_api
            .patch(&replicator_config_map_name, &pp, &Patch::Apply(config_map))
            .await?;

        Ok(())
    }

    async fn delete_config_map(&self, prefix: &str) -> Result<(), K8sError> {
        debug!("deleting config map");

        let replicator_config_map_name = create_replicator_config_map_name(prefix);
        let dp = DeleteParams::default();
        Self::handle_delete_with_404_ignore(
            self.config_maps_api
                .delete(&replicator_config_map_name, &dp)
                .await,
        )?;

        Ok(())
    }

    async fn create_or_update_stateful_set(
        &self,
        prefix: &str,
        replicator_image: &str,
        environment: Environment,
        destination_type: DestinationType,
    ) -> Result<(), K8sError> {
        debug!("patching stateful set");

        let config = ReplicatorResourceConfig::load(&environment)?;

        let stateful_set_name = create_stateful_set_name(prefix);

        let container_environment = create_container_environment_json(
            prefix,
            &environment,
            replicator_image,
            destination_type,
        );

        let node_selector = create_node_selector_json(&environment);
        let init_containers = create_init_containers_json(prefix, &environment, &config);

        let stateful_set_json = create_replicator_stateful_set_json(
            prefix,
            &stateful_set_name,
            replicator_image,
            container_environment,
            node_selector,
            init_containers,
        );

        let stateful_set: StatefulSet = serde_json::from_value(stateful_set_json)?;

        let pp = PatchParams::apply(&stateful_set_name);
        self.stateful_sets_api
            .patch(&stateful_set_name, &pp, &Patch::Apply(stateful_set))
            .await?;

        Ok(())
    }

    async fn delete_stateful_set(&self, prefix: &str) -> Result<(), K8sError> {
        debug!("deleting stateful set");

        let stateful_set_name = create_stateful_set_name(prefix);
        let dp = DeleteParams::default();
        Self::handle_delete_with_404_ignore(
            self.stateful_sets_api.delete(&stateful_set_name, &dp).await,
        )?;

        Ok(())
    }

    async fn get_pod_phase(&self, prefix: &str) -> Result<PodPhase, K8sError> {
        debug!("getting pod status");

        let pod_name = create_pod_name(prefix);
        let pod = match self.pods_api.get(&pod_name).await {
            Ok(pod) => pod,
            Err(kube::Error::Api(er)) if er.code == 404 => return Ok(PodPhase::Succeeded),
            Err(e) => return Err(e.into()),
        };

        let phase = pod
            .status
            .map(|status| {
                let phase: PodPhase = status
                    .phase
                    .map(|phase| {
                        let phase: PodPhase = phase.as_str().into();
                        phase
                    })
                    .unwrap_or(PodPhase::Unknown);
                phase
            })
            .unwrap_or(PodPhase::Unknown);

        Ok(phase)
    }

    async fn has_replicator_container_error(&self, prefix: &str) -> Result<bool, K8sError> {
        debug!("checking for replicator container error");

        let pod_name = create_pod_name(prefix);
        let pod = match self.pods_api.get(&pod_name).await {
            Ok(pod) => pod,
            Err(kube::Error::Api(er)) if er.code == 404 => return Ok(false),
            Err(e) => return Err(e.into()),
        };

        let replicator_container_name = create_replicator_container_name(prefix);

        // Find the replicator container status
        let container_status = pod.status.and_then(|status| {
            status.container_statuses.and_then(|container_statuses| {
                container_statuses
                    .iter()
                    .find(|cs| cs.name == replicator_container_name)
                    .cloned()
            })
        });

        let Some(container_status) = container_status else {
            return Ok(false);
        };

        // Check last terminated state for non-zero exit code
        if let Some(last_state) = &container_status.last_state
            && let Some(terminated) = &last_state.terminated
        {
            return Ok(terminated.exit_code != 0);
        }

        Ok(false)
    }
}

fn create_postgres_secret_name(prefix: &str) -> String {
    format!("{prefix}-{POSTGRES_SECRET_NAME_SUFFIX}")
}

fn create_bq_secret_name(prefix: &str) -> String {
    format!("{prefix}-{BQ_SECRET_NAME_SUFFIX}")
}

fn create_iceberg_secret_name(prefix: &str) -> String {
    format!("{prefix}-{ICEBERG_SECRET_NAME_SUFFIX}")
}

fn create_replicator_config_map_name(prefix: &str) -> String {
    format!("{prefix}-{REPLICATOR_CONFIG_MAP_NAME_SUFFIX}")
}

fn create_stateful_set_name(prefix: &str) -> String {
    format!("{prefix}-{REPLICATOR_STATEFUL_SET_SUFFIX}")
}

fn create_pod_name(prefix: &str) -> String {
    format!("{prefix}-{REPLICATOR_STATEFUL_SET_SUFFIX}-0")
}

fn create_replicator_app_name(prefix: &str) -> String {
    format!("{prefix}-{REPLICATOR_APP_SUFFIX}")
}

fn create_replicator_container_name(prefix: &str) -> String {
    format!("{prefix}-{REPLICATOR_CONTAINER_NAME_SUFFIX}")
}

fn create_vector_container_name(prefix: &str) -> String {
    format!("{prefix}-{VECTOR_CONTAINER_NAME_SUFFIX}")
}

fn create_postgres_secret_json(
    secret_name: &str,
    encoded_postgres_password: &str,
) -> serde_json::Value {
    json!({
      "apiVersion": "v1",
      "kind": "Secret",
      "metadata": {
        "name": secret_name,
        "namespace": DATA_PLANE_NAMESPACE,
      },
      "type": "Opaque",
      "data": {
        "password": encoded_postgres_password,
      }
    })
}

fn create_bq_service_account_key_secret_json(
    secret_name: &str,
    encoded_bq_service_account_key: &str,
) -> serde_json::Value {
    json!({
      "apiVersion": "v1",
      "kind": "Secret",
      "metadata": {
        "name": secret_name,
        "namespace": DATA_PLANE_NAMESPACE,
      },
      "type": "Opaque",
      "data": {
        BQ_SERVICE_ACCOUNT_KEY_NAME: encoded_bq_service_account_key,
      }
    })
}

fn create_iceberg_secret_json(
    secret_name: &str,
    encoded_catalog_token: &str,
    encoded_s3_access_key_id: &str,
    encoded_s3_secret_access_key: &str,
) -> serde_json::Value {
    json!({
      "apiVersion": "v1",
      "kind": "Secret",
      "metadata": {
        "name": secret_name,
        "namespace": DATA_PLANE_NAMESPACE,
      },
      "type": "Opaque",
      "data": {
        ICEBERG_CATALOG_TOKEN_KEY_NAME: encoded_catalog_token,
        ICEBERG_S3_ACCESS_KEY_ID_KEY_NAME: encoded_s3_access_key_id,
        ICEBERG_S3_SECRET_ACCESS_KEY_KEY_NAME: encoded_s3_secret_access_key
      }
    })
}

fn create_replicator_config_map_json(
    config_map_name: &str,
    base_config: &str,
    env_config_file: &str,
    env_config: &str,
) -> serde_json::Value {
    json!({
      "kind": "ConfigMap",
      "apiVersion": "v1",
      "metadata": {
        "name": config_map_name,
        "namespace": DATA_PLANE_NAMESPACE,
      },
      "data": {
        "base.yaml": base_config,
        env_config_file: env_config,
      }
    })
}

fn create_container_environment_json(
    prefix: &str,
    environment: &Environment,
    replicator_image: &str,
    destination_type: DestinationType,
) -> Vec<serde_json::Value> {
    let mut container_environment = vec![
        json!({
          "name": "APP_ENVIRONMENT",
          "value": environment.to_string()
        }),
        json!({
            "name": "APP_VERSION",
            //TODO: set APP_VERSION to proper version instead of the replicator image name
            "value": replicator_image
        }),
<<<<<<< HEAD
=======
        json!({
          "name": "APP_SENTRY__DSN",
          "valueFrom": {
            "secretKeyRef": {
              "name": SENTRY_DSN_SECRET_NAME,
              "key": "dsn",
              "optional": true
            }
          }
        }),
        json!({
          "name": "APP_SUPABASE__API_KEY",
          "valueFrom": {
            "secretKeyRef": {
              "name": SUPABASE_API_KEY_SECRET_NAME,
              "key": "key",
              "optional": true
            }
          }
        }),
>>>>>>> ac3e76e3
    ];

    match environment {
        Environment::Dev => {
            // We do not configure sentry for dev environments
        }
        Environment::Staging | Environment::Prod => {
            //
            container_environment.push(json!({
              "name": "APP_SENTRY__DSN",
              "valueFrom": {
                "secretKeyRef": {
                  "name": SENTRY_DSN_SECRET_NAME,
                  "key": "dsn"
                }
              }
            }));
        }
    }

    match destination_type {
        DestinationType::Memory => {}
        DestinationType::BigQuery => {
            let postgres_secret_name = create_postgres_secret_name(prefix);
            let postgres_secret_env_var_json =
                create_postgres_secret_env_var_json(&postgres_secret_name);
            container_environment.push(postgres_secret_env_var_json);

            let bq_secret_name = create_bq_secret_name(prefix);
            let bq_secret_env_var_json = create_bq_secret_env_var_json(&bq_secret_name);
            container_environment.push(bq_secret_env_var_json);
        }
        DestinationType::Iceberg => {
            let postgres_secret_name = create_postgres_secret_name(prefix);
            let postgres_secret_env_var_json =
                create_postgres_secret_env_var_json(&postgres_secret_name);

            container_environment.push(postgres_secret_env_var_json);
            let iceberg_secret_name = create_iceberg_secret_name(prefix);

            let iceberg_catlog_token_env_var_json =
                create_iceberg_catlog_token_env_var_json(&iceberg_secret_name);
            container_environment.push(iceberg_catlog_token_env_var_json);

            let iceberg_s3_access_key_id_env_var_json =
                create_iceberg_s3_access_key_id_env_var_json(&iceberg_secret_name);
            container_environment.push(iceberg_s3_access_key_id_env_var_json);

            let iceberg_s3_secret_access_key_env_var_json =
                create_iceberg_s3_secret_access_key_env_var_json(&iceberg_secret_name);
            container_environment.push(iceberg_s3_secret_access_key_env_var_json);
        }
    }
    container_environment
}

fn create_node_selector_json(environment: &Environment) -> serde_json::Value {
    // In staging and prod, pin pods to nodes labeled with `nodeType=workloads`.
    match environment {
        Environment::Dev => json!({}),
        Environment::Staging | Environment::Prod => json!({
            "nodeType": "workloads"
        }),
    }
}

fn create_init_containers_json(
    prefix: &str,
    environment: &Environment,
    config: &ReplicatorResourceConfig,
) -> serde_json::Value {
    let vector_container_name = create_vector_container_name(prefix);
    match environment {
        Environment::Dev => json!([]),
        Environment::Staging | Environment::Prod => json!([
          {
            "name": vector_container_name,
            "image": VECTOR_IMAGE_NAME,
            "restartPolicy": "Always",
            "env": [
              {
                "name": "LOGFLARE_API_KEY",
                "valueFrom": {
                  "secretKeyRef": {
                    "name": LOGFLARE_SECRET_NAME,
                    "key": "key"
                  }
                }
              }
            ],
            "resources": {
              "limits": {
                "memory": config.max_memory,
                "cpu": config.max_cpu,
              },
              "requests": {
                "memory": config.max_memory,
                "cpu": config.max_cpu,
              }
            },
            "volumeMounts": [
              {
                "name": VECTOR_CONFIG_FILE_VOLUME_NAME,
                "mountPath": "/etc/vector"
              },
              {
                "name": LOGS_VOLUME_NAME,
                "mountPath": "/var/log"
              }
            ]
          }
        ]),
    }
}

fn create_postgres_secret_env_var_json(postgres_secret_name: &str) -> serde_json::Value {
    json!({
      "name": "APP_PIPELINE__PG_CONNECTION__PASSWORD",
      "valueFrom": {
        "secretKeyRef": {
          "name": postgres_secret_name,
          "key": "password"
        }
      }
    })
}

fn create_bq_secret_env_var_json(bq_secret_name: &str) -> serde_json::Value {
    json!({
      "name": "APP_DESTINATION__BIG_QUERY__SERVICE_ACCOUNT_KEY",
      "valueFrom": {
        "secretKeyRef": {
          "name": bq_secret_name,
          "key": BQ_SERVICE_ACCOUNT_KEY_NAME
        }
      }
    })
}

fn create_iceberg_catlog_token_env_var_json(iceberg_secret_name: &str) -> serde_json::Value {
    json!({
      "name": "APP_DESTINATION__ICEBERG__SUPABASE__CATALOG_TOKEN",
      "valueFrom": {
        "secretKeyRef": {
          "name": iceberg_secret_name,
          "key": ICEBERG_CATALOG_TOKEN_KEY_NAME
        }
      }
    })
}

fn create_iceberg_s3_access_key_id_env_var_json(iceberg_secret_name: &str) -> serde_json::Value {
    json!({
      "name": "APP_DESTINATION__ICEBERG__SUPABASE__S3_ACCESS_KEY_ID",
      "valueFrom": {
        "secretKeyRef": {
          "name": iceberg_secret_name,
          "key": ICEBERG_S3_ACCESS_KEY_ID_KEY_NAME
        }
      }
    })
}

fn create_iceberg_s3_secret_access_key_env_var_json(
    iceberg_secret_name: &str,
) -> serde_json::Value {
    json!({
      "name": "APP_DESTINATION__ICEBERG__SUPABASE__S3_SECRET_ACCESS_KEY",
      "valueFrom": {
        "secretKeyRef": {
          "name": iceberg_secret_name,
          "key": ICEBERG_S3_SECRET_ACCESS_KEY_KEY_NAME
        }
      }
    })
}

fn create_replicator_stateful_set_json(
    prefix: &str,
    stateful_set_name: &str,
    replicator_image: &str,
    container_environment: Vec<serde_json::Value>,
    node_selector: serde_json::Value,
    init_containers: serde_json::Value,
) -> serde_json::Value {
    let replicator_app_name = create_replicator_app_name(prefix);
    let restarted_at_annotation = get_restarted_at_annotation_value();
    let replicator_config_map_name = create_replicator_config_map_name(prefix);
    let replicator_container_name = create_replicator_container_name(prefix);

    json!({
      "apiVersion": "apps/v1",
      "kind": "StatefulSet",
      "metadata": {
        "name": stateful_set_name,
        "namespace": DATA_PLANE_NAMESPACE,
      },
      "spec": {
        "replicas": 1,
        "selector": {
          "matchLabels": {
            "app-name": replicator_app_name,
          }
        },
        "template": {
          "metadata": {
            "labels": {
              "app-name": replicator_app_name,
              "app": REPLICATOR_APP_LABEL
            },
            "annotations": {
              // Attach template annotations (e.g., restart checksum) to trigger a rolling restart
              RESTARTED_AT_ANNOTATION_KEY: restarted_at_annotation,
            }
          },
          "spec": {
            "volumes": [
              {
                "name": REPLICATOR_CONFIG_FILE_VOLUME_NAME,
                "configMap": {
                  "name": replicator_config_map_name
                }
              },
              {
                "name": VECTOR_CONFIG_FILE_VOLUME_NAME,
                "configMap": {
                  "name": VECTOR_CONFIG_MAP_NAME
                }
              },
              {
                "name": LOGS_VOLUME_NAME,
                "emptyDir": {}
              }
            ],
            // Allow scheduling onto nodes tainted with `nodeType=workloads`.
            "tolerations": [
              {
                "key": "nodeType",
                "operator": "Equal",
                "value": "workloads",
                "effect": "NoSchedule"
              }
            ],
            "nodeSelector": node_selector,
            // We want to wait at most 5 minutes before K8S sends a `SIGKILL` to the containers,
            // this way we let the system finish any in-flight transaction, if there are any.
            "terminationGracePeriodSeconds": 300,
            "initContainers": init_containers,
            "containers": [
              {
                "name": replicator_container_name,
                "image": replicator_image,
                "ports": [
                  {
                    "name": "metrics",
                    "containerPort": 9000,
                    "protocol": "TCP"
                  }
                ],
                "env": container_environment,
                "volumeMounts": [
                  {
                    "name": REPLICATOR_CONFIG_FILE_VOLUME_NAME,
                    "mountPath": "/app/configuration"
                  },
                  {
                    "name": LOGS_VOLUME_NAME,
                    "mountPath": "/app/logs"
                  },
                ]
              }
            ]
          }
        }
      }
    })
}

fn get_restarted_at_annotation_value() -> String {
    let now = Utc::now();
    // We use nanoseconds to decrease the likelihood of generating the same annotation in sequence,
    // which would not result in a restart.
    now.to_rfc3339_opts(chrono::SecondsFormat::Nanos, true)
}

#[cfg(test)]
mod tests {
    use super::*;

    use etl_config::shared::{
        BatchConfig, DestinationConfig, PgConnectionConfig, PipelineConfig, ReplicatorConfig,
        ReplicatorConfigWithoutSecrets, TlsConfig,
    };
    use insta::assert_json_snapshot;

    const TENANT_ID: &str = "abcdefghijklmnopqrst";

    fn create_k8s_object_prefix(tenant_id: &str, replicator_id: i64) -> String {
        format!("{tenant_id}-{replicator_id}")
    }

    #[test]
    fn test_create_postgres_secret_json() {
        let prefix = create_k8s_object_prefix(TENANT_ID, 42);
        let secret_name = &create_postgres_secret_name(&prefix);
        let encoded_postgres_password = "dGVzdC1wYXNzd29yZA==";

        let secret_json = create_postgres_secret_json(secret_name, encoded_postgres_password);

        assert_json_snapshot!(secret_json);

        let _secret: Secret = serde_json::from_value(secret_json).unwrap();
    }

    #[test]
    fn test_create_bq_service_account_key_secret_json() {
        let prefix = create_k8s_object_prefix(TENANT_ID, 42);
        let secret_name = &create_bq_secret_name(&prefix);
        let encoded_bq_service_account_key = "ewogICJrZXkiOiAidmFsdWUiCn0=";

        let secret_json =
            create_bq_service_account_key_secret_json(secret_name, encoded_bq_service_account_key);

        assert_json_snapshot!(secret_json);

        let _secret: Secret = serde_json::from_value(secret_json).unwrap();
    }

    #[test]
    fn test_create_iceberg_secret_json() {
        let prefix = create_k8s_object_prefix(TENANT_ID, 42);
        let secret_name = &&create_iceberg_secret_name(&prefix);
        let encoded_catalog_token = "ZXlKMGVYQWlPaUpLVjFRaUxDSmhiR2NpT2lKRlV6STFOaUlzSW10cFpDSTZJakZrTnpGak1HRXlObUl4TURGak9EUTVaVGt4Wm1RMU5qZGpZakE1TlRKbUluMC5leUpsZUhBaU9qSXdOekEzTVRjeE5qQXNJbWxoZENJNk1UYzFOakUwTlRFMU1Dd2lhWE56SWpvaWMzVndZV0poYzJVaUxDSnlaV1lpT2lKaFltTmtaV1puYUdscWJHdHRibTl3Y1hKemRDSXNJbkp2YkdVaU9pSnpaWEoyYVdObFgzSnZiR1VpZlEuWWRUV2trSXZ3alNrWG90M05DMDd4eWpQakdXUU1OekxxNUVQenVtenJkTHp1SHJqLXp1ekktbmx5UXRRNVY3Z1phdXlzbS13R3dtcHp0UlhmUGMzQVE=";
        let encoded_s3_access_key_id = "Y2FlNGY0NjliNTY5MjJhMTNmMzNiNjM3YTNjMWU2ZjI=";
        let encoded_s3_secret_access_key = "NDUyOWE3ZmMwNzY2NDBjODRiZTgzZGJiNGMyNDI3MTNhOTk0MzE5OTBjYzJmMzIzMGM4MzVjOGJmZjAzYWE2ZQ==";

        let secret_json = create_iceberg_secret_json(
            secret_name,
            encoded_catalog_token,
            encoded_s3_access_key_id,
            encoded_s3_secret_access_key,
        );

        assert_json_snapshot!(secret_json);

        let _secret: Secret = serde_json::from_value(secret_json).unwrap();
    }

    #[test]
    fn test_create_replicator_config_map_json() {
        let prefix = create_k8s_object_prefix(TENANT_ID, 42);
        let replicator_config_map_name = create_replicator_config_map_name(&prefix);
        let environment = Environment::Prod;
        let env_config_file = format!("{environment}.yaml");
        let base_config = "";
        let replicator_config = ReplicatorConfig {
            destination: DestinationConfig::BigQuery {
                project_id: "project-id".to_string(),
                dataset_id: "dataset-id".to_string(),
                service_account_key: "sa-key".into(),
                max_staleness_mins: None,
                max_concurrent_streams: 4,
            },
            pipeline: PipelineConfig {
                id: 42,
                publication_name: "all-pub".to_string(),
                pg_connection: PgConnectionConfig {
                    host: "localhost".to_string(),
                    port: 5432,
                    name: "postgres".to_string(),
                    username: "postgres".to_string(),
                    password: Some("password".into()),
                    tls: TlsConfig {
                        trusted_root_certs: "".to_string(),
                        enabled: false,
                    },
                },
                batch: BatchConfig {
                    max_size: 10_000,
                    max_fill_ms: 1_000,
                },
                table_error_retry_delay_ms: 500,
                table_error_retry_max_attempts: 3,
                max_table_sync_workers: 4,
            },
            sentry: None,
            supabase: None,
        };
        let replicator_config_without_secrets: ReplicatorConfigWithoutSecrets =
            replicator_config.into();
        let env_config = serde_json::to_string(&replicator_config_without_secrets).unwrap();

        let config_map_json = create_replicator_config_map_json(
            &replicator_config_map_name,
            base_config,
            &env_config_file,
            &env_config,
        );

        assert_json_snapshot!(config_map_json);

        let _config_map: ConfigMap = serde_json::from_value(config_map_json).unwrap();
    }

    #[test]
    fn test_create_postgres_secret_env_var_json() {
        let prefix = create_k8s_object_prefix(TENANT_ID, 42);
        let postgres_secret_name = create_postgres_secret_name(&prefix);

        let postgres_env_var_json = create_postgres_secret_env_var_json(&postgres_secret_name);

        assert_json_snapshot!(postgres_env_var_json);
    }

    #[test]
    fn test_create_bq_secret_env_var_json() {
        let prefix = create_k8s_object_prefix(TENANT_ID, 42);
        let bq_secret_name = create_bq_secret_name(&prefix);

        let bq_env_var_json = create_bq_secret_env_var_json(&bq_secret_name);

        assert_json_snapshot!(bq_env_var_json);
    }

    #[test]
    fn test_create_iceberg_catlog_token_env_var_json() {
        let prefix = create_k8s_object_prefix(TENANT_ID, 42);
        let iceberg_secret_name = create_iceberg_secret_name(&prefix);

        let iceberg_catalog_token_env_var_json =
            create_iceberg_catlog_token_env_var_json(&iceberg_secret_name);

        assert_json_snapshot!(iceberg_catalog_token_env_var_json);
    }

    #[test]
    fn test_create_iceberg_s3_access_key_id_env_var_json() {
        let prefix = create_k8s_object_prefix(TENANT_ID, 42);
        let iceberg_secret_name = create_iceberg_secret_name(&prefix);

        let iceberg_s3_access_key_id_env_var_json =
            create_iceberg_s3_access_key_id_env_var_json(&iceberg_secret_name);

        assert_json_snapshot!(iceberg_s3_access_key_id_env_var_json);
    }

    #[test]
    fn test_create_iceberg_s3_secret_access_key_env_var_json() {
        let prefix = create_k8s_object_prefix(TENANT_ID, 42);
        let iceberg_secret_name = create_iceberg_secret_name(&prefix);

        let iceberg_s3_secret_access_key_env_var_json =
            create_iceberg_s3_secret_access_key_env_var_json(&iceberg_secret_name);

        assert_json_snapshot!(iceberg_s3_secret_access_key_env_var_json);
    }

    #[test]
    fn test_create_bq_container_environment() {
        let prefix = create_k8s_object_prefix(TENANT_ID, 42);
        let environment = Environment::Prod;
        let replicator_image = "ramsup/etl-replicator:2a41356af735f891de37d71c0e1a62864fe4630e";

        let container_environment = create_container_environment_json(
            &prefix,
            &environment,
            replicator_image,
            DestinationType::BigQuery,
        );

        assert_json_snapshot!(container_environment);
    }

    #[test]
    fn test_create_iceberg_container_environment() {
        let prefix = create_k8s_object_prefix(TENANT_ID, 42);
        let replicator_image = "ramsup/etl-replicator:2a41356af735f891de37d71c0e1a62864fe4630e";

        let container_environment = create_container_environment_json(
            &prefix,
            &Environment::Dev,
            replicator_image,
            DestinationType::Iceberg,
        );
        assert_json_snapshot!(container_environment);

        let container_environment = create_container_environment_json(
            &prefix,
            &Environment::Staging,
            replicator_image,
            DestinationType::Iceberg,
        );
        assert_json_snapshot!(container_environment);

        let container_environment = create_container_environment_json(
            &prefix,
            &Environment::Prod,
            replicator_image,
            DestinationType::Iceberg,
        );
        assert_json_snapshot!(container_environment);
    }

    #[test]
    fn test_create_node_selector() {
        let node_selector = create_node_selector_json(&Environment::Dev);
        assert_json_snapshot!(node_selector);

        let node_selector = create_node_selector_json(&Environment::Staging);
        assert_json_snapshot!(node_selector);

        let node_selector = create_node_selector_json(&Environment::Prod);
        assert_json_snapshot!(node_selector);
    }

    #[test]
    fn test_create_init_containers() {
        let prefix = create_k8s_object_prefix(TENANT_ID, 42);

        let environment = Environment::Dev;
        let config = ReplicatorResourceConfig::load(&environment).unwrap();
        let node_selector = create_init_containers_json(&prefix, &environment, &config);
        assert_json_snapshot!(node_selector);

        let environment = Environment::Staging;
        let config = ReplicatorResourceConfig::load(&environment).unwrap();
        let node_selector = create_init_containers_json(&prefix, &environment, &config);
        assert_json_snapshot!(node_selector);

        let environment = Environment::Prod;
        let config = ReplicatorResourceConfig::load(&environment).unwrap();
        let node_selector = create_init_containers_json(&prefix, &environment, &config);
        assert_json_snapshot!(node_selector);
    }

    #[test]
    fn test_create_bq_replicator_stateful_set_json() {
        let prefix = create_k8s_object_prefix(TENANT_ID, 42);
        let stateful_set_name = create_stateful_set_name(&prefix);
        let replicator_image = "ramsup/etl-replicator:2a41356af735f891de37d71c0e1a62864fe4630e";

        // Dev env
        let environment = Environment::Dev;
        let config = ReplicatorResourceConfig::load(&environment).unwrap();

        let container_environment = create_container_environment_json(
            &prefix,
            &environment,
            replicator_image,
            DestinationType::BigQuery,
        );

        let node_selector = create_node_selector_json(&environment);
        let init_containers = create_init_containers_json(&prefix, &environment, &config);

        let stateful_set_json = create_replicator_stateful_set_json(
            &prefix,
            &stateful_set_name,
            replicator_image,
            container_environment,
            node_selector,
            init_containers,
        );

        assert_json_snapshot!(stateful_set_json, { ".spec.template.metadata.annotations[\"etl.supabase.com/restarted-at\"]" => "[timestamp]"});
        let _stateful_set: StatefulSet = serde_json::from_value(stateful_set_json).unwrap();

        // Staging env
        let environment = Environment::Staging;
        let config = ReplicatorResourceConfig::load(&environment).unwrap();

        let container_environment = create_container_environment_json(
            &prefix,
            &environment,
            replicator_image,
            DestinationType::BigQuery,
        );

        let node_selector = create_node_selector_json(&environment);
        let init_containers = create_init_containers_json(&prefix, &environment, &config);

        let stateful_set_json = create_replicator_stateful_set_json(
            &prefix,
            &stateful_set_name,
            replicator_image,
            container_environment,
            node_selector,
            init_containers,
        );

        assert_json_snapshot!(stateful_set_json, { ".spec.template.metadata.annotations[\"etl.supabase.com/restarted-at\"]" => "[timestamp]"});
        let _stateful_set: StatefulSet = serde_json::from_value(stateful_set_json).unwrap();

        // Prod env
        let environment = Environment::Prod;
        let config = ReplicatorResourceConfig::load(&environment).unwrap();

        let container_environment = create_container_environment_json(
            &prefix,
            &environment,
            replicator_image,
            DestinationType::BigQuery,
        );

        let node_selector = create_node_selector_json(&environment);
        let init_containers = create_init_containers_json(&prefix, &environment, &config);

        let stateful_set_json = create_replicator_stateful_set_json(
            &prefix,
            &stateful_set_name,
            replicator_image,
            container_environment,
            node_selector,
            init_containers,
        );

        assert_json_snapshot!(stateful_set_json, { ".spec.template.metadata.annotations[\"etl.supabase.com/restarted-at\"]" => "[timestamp]"});
        let _stateful_set: StatefulSet = serde_json::from_value(stateful_set_json).unwrap();
    }

    #[test]
    fn test_create_iceberg_replicator_stateful_set_json() {
        let prefix = create_k8s_object_prefix(TENANT_ID, 42);
        let stateful_set_name = create_stateful_set_name(&prefix);
        let replicator_image = "ramsup/etl-replicator:2a41356af735f891de37d71c0e1a62864fe4630e";

        // Dev env
        let environment = Environment::Dev;
        let config = ReplicatorResourceConfig::load(&environment).unwrap();

        let container_environment = create_container_environment_json(
            &prefix,
            &environment,
            replicator_image,
            DestinationType::Iceberg,
        );

        let node_selector = create_node_selector_json(&environment);
        let init_containers = create_init_containers_json(&prefix, &environment, &config);

        let stateful_set_json = create_replicator_stateful_set_json(
            &prefix,
            &stateful_set_name,
            replicator_image,
            container_environment,
            node_selector,
            init_containers,
        );

        assert_json_snapshot!(stateful_set_json, { ".spec.template.metadata.annotations[\"etl.supabase.com/restarted-at\"]" => "[timestamp]"});
        let _stateful_set: StatefulSet = serde_json::from_value(stateful_set_json).unwrap();

        // Staging env
        let environment = Environment::Staging;
        let config = ReplicatorResourceConfig::load(&environment).unwrap();

        let container_environment = create_container_environment_json(
            &prefix,
            &environment,
            replicator_image,
            DestinationType::Iceberg,
        );

        let node_selector = create_node_selector_json(&environment);
        let init_containers = create_init_containers_json(&prefix, &environment, &config);

        let stateful_set_json = create_replicator_stateful_set_json(
            &prefix,
            &stateful_set_name,
            replicator_image,
            container_environment,
            node_selector,
            init_containers,
        );

        assert_json_snapshot!(stateful_set_json, { ".spec.template.metadata.annotations[\"etl.supabase.com/restarted-at\"]" => "[timestamp]"});
        let _stateful_set: StatefulSet = serde_json::from_value(stateful_set_json).unwrap();

        // Prod env
        let environment = Environment::Prod;
        let config = ReplicatorResourceConfig::load(&environment).unwrap();

        let container_environment = create_container_environment_json(
            &prefix,
            &environment,
            replicator_image,
            DestinationType::Iceberg,
        );

        let node_selector = create_node_selector_json(&environment);
        let init_containers = create_init_containers_json(&prefix, &environment, &config);

        let stateful_set_json = create_replicator_stateful_set_json(
            &prefix,
            &stateful_set_name,
            replicator_image,
            container_environment,
            node_selector,
            init_containers,
        );

        assert_json_snapshot!(stateful_set_json, { ".spec.template.metadata.annotations[\"etl.supabase.com/restarted-at\"]" => "[timestamp]"});
        let _stateful_set: StatefulSet = serde_json::from_value(stateful_set_json).unwrap();
    }
}<|MERGE_RESOLUTION|>--- conflicted
+++ resolved
@@ -557,29 +557,6 @@
             //TODO: set APP_VERSION to proper version instead of the replicator image name
             "value": replicator_image
         }),
-<<<<<<< HEAD
-=======
-        json!({
-          "name": "APP_SENTRY__DSN",
-          "valueFrom": {
-            "secretKeyRef": {
-              "name": SENTRY_DSN_SECRET_NAME,
-              "key": "dsn",
-              "optional": true
-            }
-          }
-        }),
-        json!({
-          "name": "APP_SUPABASE__API_KEY",
-          "valueFrom": {
-            "secretKeyRef": {
-              "name": SUPABASE_API_KEY_SECRET_NAME,
-              "key": "key",
-              "optional": true
-            }
-          }
-        }),
->>>>>>> ac3e76e3
     ];
 
     match environment {
