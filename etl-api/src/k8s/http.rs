--- conflicted
+++ resolved
@@ -413,28 +413,6 @@
 
         Ok(false)
     }
-<<<<<<< HEAD
-
-    async fn delete_pod(&self, prefix: &str) -> Result<(), K8sError> {
-        info!("deleting pod");
-
-        let pod_name = format!("{prefix}-{REPLICATOR_STATEFUL_SET_SUFFIX}-0");
-        let dp = DeleteParams::default();
-        match self.pods_api.delete(&pod_name, &dp).await {
-            Ok(_) => {}
-            Err(e) => match e {
-                kube::Error::Api(ref er) => {
-                    if er.code != 404 {
-                        return Err(e.into());
-                    }
-                }
-                e => return Err(e.into()),
-            },
-        }
-        info!("deleted pod");
-
-        Ok(())
-    }
 }
 
 fn create_postgres_secret_name(prefix: &str) -> String {
@@ -821,6 +799,4 @@
 
         let _stateful_set: StatefulSet = serde_json::from_value(stateful_set_json).unwrap();
     }
-=======
->>>>>>> 5abfe0a1
 }