--- conflicted
+++ resolved
@@ -38,11 +38,7 @@
 
       - name: Run cargo clippy
         if: matrix.check == 'clippy'
-<<<<<<< HEAD
-        run: cargo clippy --all-targets --features "test-utils tokio sqlx bigquery unknown_types_to_bytes" -- -D warnings
-=======
         run: cargo clippy --all-targets --all-features --no-deps -- -D warnings
->>>>>>> 0a1a9537
 
   test:
     name: Test
