[package]
name = "etl"
version = "0.1.0"
edition = "2024"
autotests = false

# See more keys and their definitions at https://doc.rust-lang.org/cargo/reference/manifest.html

[[example]]
name = "bigquery"
required-features = ["bigquery"]

[[bench]]
name = "table_copies"
harness = false

[[test]]
name = "integration"
path = "tests/integration/mod.rs"
required-features = ["test-utils"]

[[test]]
name = "failpoints"
path = "tests/failpoints/mod.rs"
required-features = ["failpoints", "test-utils"]

[dependencies]
config = { workspace = true }
postgres = { workspace = true, features = ["tokio", "replication"] }

<<<<<<< HEAD
async-trait = { workspace = true }
base64 = { workspace = true }
=======
>>>>>>> 740a6be4
bigdecimal = { workspace = true, features = ["std"] }
bytes = { workspace = true }
byteorder = { workspace = true }
chrono = { workspace = true, features = ["serde"] }
fail = { workspace = true }
futures = { workspace = true }
gcp-bigquery-client = { workspace = true, optional = true, features = [
    "rust-tls",
    "aws-lc-rs",
] }
pg_escape = { workspace = true }
pin-project-lite = { workspace = true }
postgres-replication = { workspace = true }
prost = { workspace = true, optional = true }
rustls = { workspace = true, features = ["aws-lc-rs", "logging"] }
rustls-pemfile = { workspace = true, features = ["std"] }
rand = { workspace = true, features = ["std"] }
secrecy = { workspace = true }
serde_json = { workspace = true, features = ["std"] }
sqlx = { workspace = true, features = ["runtime-tokio-rustls", "postgres"] }
tokio = { workspace = true, features = [
    "rt-multi-thread",
    "macros",
    "sync",
    "signal",
] }
tokio-postgres = { workspace = true, features = [
    "runtime",
    "with-chrono-0_4",
    "with-uuid-1",
    "with-serde_json-1",
] }
tokio-postgres-rustls = { workspace = true }
tracing = { workspace = true, default-features = true }
tracing-subscriber = { workspace = true, default-features = true, features = [
    "env-filter",
] }
uuid = { workspace = true, features = ["v4"] }

[dev-dependencies]
postgres = { workspace = true, features = ["test-utils", "tokio"] }
telemetry = { workspace = true }

clap = { workspace = true, default-features = true, features = [
    "std",
    "derive",
] }


[features]
bigquery = ["dep:gcp-bigquery-client", "dep:prost", "postgres/bigquery"]
unknown-types-to-bytes = []
test-utils = []
failpoints = ["fail/failpoints"]
default = ["unknown-types-to-bytes"]<|MERGE_RESOLUTION|>--- conflicted
+++ resolved
@@ -28,11 +28,7 @@
 config = { workspace = true }
 postgres = { workspace = true, features = ["tokio", "replication"] }
 
-<<<<<<< HEAD
-async-trait = { workspace = true }
 base64 = { workspace = true }
-=======
->>>>>>> 740a6be4
 bigdecimal = { workspace = true, features = ["std"] }
 bytes = { workspace = true }
 byteorder = { workspace = true }
