--- conflicted
+++ resolved
@@ -22,18 +22,13 @@
 const-oid = { workspace = true, default-features = false }
 fail = { workspace = true }
 futures = { workspace = true }
-log = "0.4.28"
 metrics = { workspace = true }
 pg_escape = { workspace = true }
 pin-project-lite = { workspace = true }
 postgres-replication = { workspace = true }
 ring = { workspace = true, default-features = false }
 rustls = { workspace = true, features = ["aws-lc-rs", "logging"] }
-<<<<<<< HEAD
-rustls-pemfile = { workspace = true, features = ["std"] }
 serde = { workspace = true, features = ["derive"] }
-=======
->>>>>>> 92934685
 serde_json = { workspace = true, features = ["std"] }
 sqlx = { workspace = true, features = ["runtime-tokio-rustls", "postgres", "migrate"] }
 tokio = { workspace = true, features = ["rt-multi-thread"] }
