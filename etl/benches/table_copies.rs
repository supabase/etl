--- conflicted
+++ resolved
@@ -47,14 +47,10 @@
 use std::error::Error;
 
 use clap::{Parser, Subcommand, ValueEnum};
-<<<<<<< HEAD
-use config::shared::{BatchConfig, PgConnectionConfig, PipelineConfig, TlsConfig};
-=======
 use config::{
     Environment,
-    shared::{BatchConfig, PgConnectionConfig, PipelineConfig, RetryConfig, TlsConfig},
+    shared::{BatchConfig, PgConnectionConfig, PipelineConfig, TlsConfig},
 };
->>>>>>> 48e0d1e6
 use etl::{
     conversions::{event::Event, table_row::TableRow},
     destination::base::Destination,
