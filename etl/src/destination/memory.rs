use std::collections::HashMap;
use std::sync::Arc;
use tokio::sync::Mutex;
use tracing::info;

use crate::destination::Destination;
use crate::error::EtlResult;
use crate::types::{Event, ReplicatedTableSchema, TableId, TableRow};

#[derive(Debug)]
struct Inner {
    events: Vec<Event>,
    table_rows: HashMap<TableId, Vec<TableRow>>,
}

/// In-memory destination for testing and development purposes.
///
/// [`MemoryDestination`] stores all replicated data in memory, making it ideal for
/// testing ETL pipelines, debugging replication behavior, and development workflows.
/// All data is held in memory and will be lost when the process terminates.
#[derive(Debug, Clone)]
pub struct MemoryDestination {
    inner: Arc<Mutex<Inner>>,
}

impl MemoryDestination {
    /// Creates a new empty memory destination.
    ///
    /// The destination starts with no stored data and will accumulate
    /// events and table rows as the pipeline processes replication data.
    pub fn new() -> Self {
        let inner = Inner {
            events: Vec::new(),
            table_rows: HashMap::new(),
        };

        Self {
            inner: Arc::new(Mutex::new(inner)),
        }
    }

    /// Returns a copy of all events stored in this destination.
    ///
    /// This method is useful for testing and verification of pipeline behavior.
    /// It provides access to all replication events that have been written
    /// to this destination since creation or the last clear operation.
    pub async fn events(&self) -> Vec<Event> {
        let inner = self.inner.lock().await;
        inner.events.clone()
    }

    /// Returns a copy of all table rows stored in this destination.
    ///
    /// This method is useful for testing and verification of pipeline behavior.
    /// It provides access to all table row data that has been written
    /// to this destination, organized by table ID.
    pub async fn table_rows(&self) -> HashMap<TableId, Vec<TableRow>> {
        let inner = self.inner.lock().await;
        inner.table_rows.clone()
    }

    /// Clears all stored events and table rows.
    ///
    /// This method is useful for resetting the destination state between tests
    /// or during development workflows.
    pub async fn clear(&self) {
        let mut inner = self.inner.lock().await;
        inner.events.clear();
        inner.table_rows.clear();
    }
}

impl Default for MemoryDestination {
    fn default() -> Self {
        Self::new()
    }
}

impl Destination for MemoryDestination {
    fn name() -> &'static str {
        "memory"
    }
    async fn truncate_table(
        &self,
        replicated_table_schema: &ReplicatedTableSchema,
    ) -> EtlResult<()> {
        // For truncation, we simulate removing all table rows for a specific table and also the events
        // of that table.
        let mut inner = self.inner.lock().await;

<<<<<<< HEAD
        let table_id = replicated_table_schema.id();
        info!("truncating table {}", table_id);
=======
        info!(%table_id, "truncating table");
>>>>>>> f099e99f

        inner.table_rows.remove(&table_id);
        inner.events.retain_mut(|event| {
            let has_table_id = event.has_table_id(&table_id);
            if let Event::Truncate(truncate_event) = event
                && has_table_id
            {
                truncate_event
                    .truncated_tables
                    .retain(|s| s.id() != table_id);
                if truncate_event.truncated_tables.is_empty() {
                    return false;
                }

                return true;
            }

            !has_table_id
        });

        Ok(())
    }

    async fn write_table_rows(
        &self,
        replicated_table_schema: &ReplicatedTableSchema,
        table_rows: Vec<TableRow>,
    ) -> EtlResult<()> {
        let mut inner = self.inner.lock().await;
        let table_id = replicated_table_schema.id();

        info!(%table_id, row_count = table_rows.len(), "writing table rows");
        inner.table_rows.insert(table_id, table_rows);

        Ok(())
    }

    async fn write_events(&self, events: Vec<Event>) -> EtlResult<()> {
        let mut inner = self.inner.lock().await;

        info!(event_count = events.len(), "writing events");
        inner.events.extend(events);

        Ok(())
    }
}<|MERGE_RESOLUTION|>--- conflicted
+++ resolved
@@ -88,12 +88,8 @@
         // of that table.
         let mut inner = self.inner.lock().await;
 
-<<<<<<< HEAD
         let table_id = replicated_table_schema.id();
-        info!("truncating table {}", table_id);
-=======
         info!(%table_id, "truncating table");
->>>>>>> f099e99f
 
         inner.table_rows.remove(&table_id);
         inner.events.retain_mut(|event| {
