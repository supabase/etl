--- conflicted
+++ resolved
@@ -9,7 +9,6 @@
 use std::io::BufReader;
 use std::sync::Arc;
 use thiserror::Error;
-use tokio_postgres::config::SslMode;
 use tokio_postgres::error::SqlState;
 use tokio_postgres::tls::MakeTlsConnect;
 use tokio_postgres::{
@@ -210,24 +209,17 @@
     ///
     /// The connection is configured for logical replication mode
     pub async fn connect(pg_connection_config: PgConnectionConfig) -> PgReplicationResult<Self> {
-        match pg_connection_config.tls_config.ssl_mode {
-            SslMode::Disable => PgReplicationClient::connect_no_tls(pg_connection_config).await,
-            _ => PgReplicationClient::connect_tls(pg_connection_config).await,
+        match pg_connection_config.tls.enabled {
+            true => PgReplicationClient::connect_tls(pg_connection_config).await,
+            false => PgReplicationClient::connect_no_tls(pg_connection_config).await,
         }
     }
 
     /// Establishes a connection to PostgreSQL without TLS encryption.
     ///
     /// The connection is configured for logical replication mode.
-<<<<<<< HEAD
     async fn connect_no_tls(pg_connection_config: PgConnectionConfig) -> PgReplicationResult<Self> {
-        let mut config: Config = pg_connection_config.clone().into();
-=======
-    pub async fn connect_no_tls(
-        pg_connection_config: PgConnectionConfig,
-    ) -> PgReplicationResult<Self> {
         let mut config: Config = pg_connection_config.clone().with_db();
->>>>>>> 78f7f882
         config.replication_mode(ReplicationMode::Logical);
 
         let (client, connection) = config.connect(NoTls).await?;
@@ -247,18 +239,9 @@
 
     /// Establishes a TLS-encrypted connection to PostgreSQL.
     ///
-<<<<<<< HEAD
     /// The connection is configured for logical replication mode
     async fn connect_tls(pg_connection_config: PgConnectionConfig) -> PgReplicationResult<Self> {
-        let mut config: Config = pg_connection_config.clone().into();
-=======
-    /// The connection is configured for logical replication mode and uses the provided
-    /// trusted root certificates for TLS verification.
-    pub async fn connect_tls(
-        pg_connection_config: PgConnectionConfig,
-    ) -> PgReplicationResult<Self> {
         let mut config: Config = pg_connection_config.clone().with_db();
->>>>>>> 78f7f882
         config.replication_mode(ReplicationMode::Logical);
 
         let mut root_store = rustls::RootCertStore::empty();
