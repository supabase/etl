--- conflicted
+++ resolved
@@ -280,53 +280,12 @@
                 return Ok(ApplyLoopResult::ApplyStopped);
             }
 
-<<<<<<< HEAD
             Some(message) = logical_replication_stream.next() => {
                 let end_loop =
                     handle_replication_message_batch(&mut state, logical_replication_stream.as_mut(), message?, &schema_cache, &destination, &hook, config.batch.max_size).await?;
 
                 if end_loop {
                     return Ok(ApplyLoopResult::ApplyStopped);
-=======
-            // Process a batch of replication messages.
-            Some(result) = logical_replication_stream.next() => {
-                let logical_replication_stream = logical_replication_stream.as_mut();
-                let events_stream = unsafe {
-                    Pin::new_unchecked(
-                        logical_replication_stream
-                            .get_unchecked_mut()
-                            .get_inner_mut()
-                    )
-                };
-
-                match result {
-                    ShutdownResult::Ok(messages_batch) => {
-                        let stop_apply_loop = handle_replication_message_batch(
-                            &mut state,
-                            events_stream,
-                            messages_batch,
-                            &schema_cache,
-                            &destination,
-                            &hook,
-                        )
-                        .await?;
-
-                        // If we are told to stop the apply loop, we will do it.
-                        if stop_apply_loop {
-                            return Ok(ApplyLoopResult::ApplyStopped);
-                        }
-                    }
-                    ShutdownResult::Shutdown(_) => {
-                        // If we incurred in a shutdown within the stream, we also return that we
-                        // stopped.
-                        // This branch is technically not really needed since we have the shutdown
-                        // handler also in the `select!`, however this code path could react faster
-                        // in case we have a shutdown signal sent while we are running the blocking
-                        // loop in the stream.
-                        info!("shutting down apply worker before processing batch, the messages in the batch should be re-consumed");
-                        return Ok(ApplyLoopResult::ApplyStopped);
-                    }
->>>>>>> 43972ce6
                 }
             }
 
@@ -356,13 +315,8 @@
                 // This is done here as well in addition to at a commit boundary because we do not want
                 // the table sync workers to get stuck if there are no changes in the cdc stream.
                 if !state.handling_transaction() {
-<<<<<<< HEAD
+                    debug!("processing syncing tables after a period of inactivity of {} seconds", REFRESH_INTERVAL.as_secs());
                     let continue_loop = hook.process_syncing_tables(state.next_status_update.flush_lsn, true).await?;
-=======
-                    info!("processing syncing tables after a period of inactivity of {} seconds", REFRESH_INTERVAL.as_secs());
-
-                    let continue_loop = hook.process_syncing_tables(state.next_status_update.flush_lsn).await?;
->>>>>>> 43972ce6
                     if !continue_loop {
                         break Ok(ApplyLoopResult::ApplyStopped);
                     }
@@ -389,43 +343,10 @@
     let result =
         handle_replication_message(state, events_stream, message, schema_cache, hook).await?;
 
-<<<<<<< HEAD
     if let Some(event) = result.event
         && !matches!(result.end_batch, Some(EndBatch::Exclusive))
     {
         state.events_batch.push(event);
-=======
-        // If we should break early after processing a message, we can do this in many ways:
-        // - break -> this breaks out of the loop and assumes that the last processed message was
-        //  successfully processed, so we apply all the messages up to this one.
-        // - break and discard -> this breaks out of the loop and assumes that the last processed
-        //  message was not fully processed, so we reset the `last_end_lsn` to the one of the message
-        //  before this one, so that when we apply events and notify Postgres, it's done as if the
-        //  last message was not processed.
-        //
-        // Early breaking can happen for example when a table sync worker has caught up with the apply worker
-        // but its batch contained more elements after the caught up element, in that case we don't
-        // want to process those elements, otherwise if we do, the apply worker will process them too
-        // causing duplicate data.
-        match state.early_break {
-            Some(BatchEarlyBreak::Break) => {
-                debug!("early break requested, stopping apply loop");
-                stop_apply_loop = true;
-
-                break;
-            }
-            Some(BatchEarlyBreak::BreakAndDiscard) => {
-                debug!(
-                    "early break and discard requested, resetting state and stopping apply loop"
-                );
-                *state = previous_state;
-                stop_apply_loop = true;
-
-                break;
-            }
-            None => {}
-        }
->>>>>>> 43972ce6
     }
 
     let now = Instant::now();
