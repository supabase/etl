--- conflicted
+++ resolved
@@ -1,11 +1,7 @@
 use config::shared::PipelineConfig;
 use std::sync::Arc;
 use thiserror::Error;
-<<<<<<< HEAD
 use tokio::sync::{watch, Semaphore};
-=======
-use tokio::sync::watch;
->>>>>>> 78f7f882
 use tracing::{error, info};
 
 use crate::v2::concurrency::shutdown::{create_shutdown_channel, ShutdownTx};
@@ -188,19 +184,6 @@
         Ok(())
     }
 
-<<<<<<< HEAD
-=======
-    async fn connect(&self) -> Result<PgReplicationClient, PipelineError> {
-        // We create the main replication client that will be used by the apply worker.
-        let replication_client = match self.config.pg_connection.tls.enabled {
-            true => PgReplicationClient::connect_tls(self.config.pg_connection.clone()).await?,
-            false => PgReplicationClient::connect_no_tls(self.config.pg_connection.clone()).await?,
-        };
-
-        Ok(replication_client)
-    }
-
->>>>>>> 78f7f882
     pub async fn wait(self) -> Result<(), PipelineError> {
         let PipelineWorkers::Started { apply_worker, pool } = self.workers else {
             info!("Pipeline was not started, nothing to wait for");
