--- conflicted
+++ resolved
@@ -100,24 +100,18 @@
             self.config.publication_name, self.id
         );
 
-<<<<<<< HEAD
+        // We create the schema cache, which will be shared also with the destination.
+        let schema_cache = SchemaCache::default();
+
+        // We inject pipeline specific dependencies within the destination.
+        self.destination.inject(schema_cache.clone()).await?;
+
+        // We prepare the schema cache with table schemas loaded, in case there is the need.
+        self.prepare_schema_cache(&schema_cache).await?;
+
         // We create the first connection to Postgres.
         let replication_client =
             PgReplicationClient::connect(self.config.pg_connection.clone()).await?;
-=======
-        // We create the schema cache, which will be shared also with the destination.
-        let schema_cache = SchemaCache::default();
-
-        // We inject pipeline specific dependencies within the destination.
-        self.destination.inject(schema_cache.clone()).await?;
-
-        // We prepare the schema cache with table schemas loaded, in case there is the need.
-        self.prepare_schema_cache(&schema_cache).await?;
-
-        // We create the first connection to Postgres. Note that other connections will be created
-        // by duplicating this first one.
-        let replication_client = self.connect().await?;
->>>>>>> 11c27b00
 
         // We synchronize the relation subscription states with the publication, to make sure we
         // always know which tables to work with. Maybe in the future we also want to react in real
@@ -128,15 +122,9 @@
         // We create the table sync workers pool to manage all table sync workers in a central place.
         let pool = TableSyncWorkerPool::new();
 
-<<<<<<< HEAD
-        // We prepare the schema cache with table schemas loaded, in case there is the need.
-        let schema_cache = self.prepare_schema_cache().await?;
-
         let table_sync_worker_permits =
             Arc::new(Semaphore::new(self.config.max_table_sync_workers as usize));
 
-=======
->>>>>>> 11c27b00
         // We create and start the apply worker.
         let apply_worker = ApplyWorker::new(
             self.id,
