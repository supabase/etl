use crate::conversions::table_row::TableRow;
use crate::conversions::text::{FromTextError, TextFormatConverter};
use crate::conversions::Cell;
use crate::v2::schema::cache::SchemaCache;
use crate::v2::state::store::base::StateStoreError;
use core::str;
use postgres::schema::{ColumnSchema, TableId, TableName, TableSchema};
use postgres::types::convert_type_oid_to_type;
use postgres_replication::protocol;
use postgres_replication::protocol::LogicalReplicationMessage;
use std::{fmt, io, str::Utf8Error};
use thiserror::Error;

#[derive(Debug, Error)]
pub enum EventConversionError {
    #[error("An unknown replication message type was encountered")]
    UnknownReplicationMessage,

    #[error("Binary format is not supported for data conversion")]
    BinaryFormatNotSupported,

    #[error("Missing tuple data in delete body")]
    MissingTupleInDeleteBody,

    #[error("Table schema not found for table id {0}")]
    MissingSchema(TableId),

    #[error("Error converting from bytes: {0}")]
    FromBytes(#[from] FromTextError),

    #[error("Invalid string value encountered: {0}")]
    InvalidStr(#[from] Utf8Error),

    #[error("IO error encountered: {0}")]
    Io(#[from] io::Error),

    #[error("An error occurred in the state store: {0}")]
    StateStore(#[from] StateStoreError),
}

#[derive(Debug, Clone, PartialEq)]
pub struct BeginEvent {
    pub final_lsn: u64,
    pub timestamp: i64,
    pub xid: u32,
}

impl BeginEvent {
    pub fn from_protocol(begin_body: &protocol::BeginBody) -> Self {
        Self {
            final_lsn: begin_body.final_lsn(),
            timestamp: begin_body.timestamp(),
            xid: begin_body.xid(),
        }
    }
}

#[derive(Debug, Clone, PartialEq)]
pub struct CommitEvent {
    pub flags: i8,
    pub commit_lsn: u64,
    pub end_lsn: u64,
    pub timestamp: i64,
}

impl CommitEvent {
    pub fn from_protocol(commit_body: &protocol::CommitBody) -> Self {
        Self {
            flags: commit_body.flags(),
            commit_lsn: commit_body.commit_lsn(),
            end_lsn: commit_body.end_lsn(),
            timestamp: commit_body.timestamp(),
        }
    }
}

#[derive(Debug, Clone, PartialEq)]
pub struct RelationEvent {
    pub table_schema: TableSchema,
}

impl RelationEvent {
    pub fn from_protocol(
        relation_body: &protocol::RelationBody,
    ) -> Result<Self, EventConversionError> {
        let table_name = TableName::new(
            relation_body.namespace()?.to_string(),
            relation_body.name()?.to_string(),
        );
        let column_schemas = relation_body
            .columns()
            .iter()
            .map(Self::build_column_schema)
            .collect::<Result<Vec<ColumnSchema>, _>>()?;
        let table_schema = TableSchema::new(relation_body.rel_id(), table_name, column_schemas);

        Ok(Self { table_schema })
    }

    fn build_column_schema(
        column: &protocol::Column,
    ) -> Result<ColumnSchema, EventConversionError> {
        Ok(ColumnSchema::new(
            column.name()?.to_string(),
            convert_type_oid_to_type(column.type_id() as u32),
            column.type_modifier(),
            // We do not have access to this information, so we default it to `false`.
            // TODO: figure out how to fill this value correctly or how to handle the missing value
            //  better.
            false,
            // Currently 1 means that the column is part of the primary key.
            column.flags() == 1,
        ))
    }
}

#[derive(Debug, Clone, PartialEq)]
pub struct InsertEvent {
<<<<<<< HEAD
    pub table_id: Oid,
    pub table_row: TableRow,
=======
    pub table_id: TableId,
    pub row: TableRow,
>>>>>>> a1814920
}

#[derive(Debug, Clone, PartialEq)]
pub struct UpdateEvent {
<<<<<<< HEAD
    pub table_id: Oid,
    pub table_row: TableRow,
    /// Represents the old table row that was deleted.
    ///
    /// The boolean represents whether the row contains only the `key` columns or not.
    pub old_table_row: Option<(bool, TableRow)>,
=======
    pub table_id: TableId,
    pub row: TableRow,
    pub identity_row: Option<TableRow>,
>>>>>>> a1814920
}

#[derive(Debug, Clone, PartialEq)]
pub struct DeleteEvent {
<<<<<<< HEAD
    pub table_id: Oid,
    /// Represents the old table row that was deleted.
    ///
    /// The boolean represents whether the row contains only the `key` columns or not.
    pub old_table_row: Option<(bool, TableRow)>,
=======
    pub table_id: TableId,
    pub identity_row: Option<TableRow>,
>>>>>>> a1814920
}

#[derive(Debug, Clone, PartialEq)]
pub struct TruncateEvent {
    pub options: i8,
    pub rel_ids: Vec<u32>,
}

impl TruncateEvent {
    pub fn from_protocol(truncate_body: &protocol::TruncateBody) -> Self {
        Self {
            options: truncate_body.options(),
            rel_ids: truncate_body.rel_ids().to_vec(),
        }
    }
}

#[derive(Debug, Clone, PartialEq)]
pub struct KeepAliveEvent {
    pub reply: bool,
}

#[derive(Debug, Clone, PartialEq)]
pub enum Event {
    Begin(BeginEvent),
    Commit(CommitEvent),
    Insert(InsertEvent),
    Update(UpdateEvent),
    Delete(DeleteEvent),
    Relation(RelationEvent),
    Truncate(TruncateEvent),
    Unsupported,
}

#[derive(Debug, Clone, PartialEq, Eq, Hash)]
pub enum EventType {
    Begin,
    Commit,
    Insert,
    Update,
    Delete,
    Relation,
    Truncate,
    Unsupported,
}

impl fmt::Display for EventType {
    fn fmt(&self, f: &mut fmt::Formatter<'_>) -> fmt::Result {
        match self {
            Self::Begin => write!(f, "Begin"),
            Self::Commit => write!(f, "Commit"),
            Self::Insert => write!(f, "Insert"),
            Self::Update => write!(f, "Update"),
            Self::Delete => write!(f, "Delete"),
            Self::Relation => write!(f, "Relation"),
            Self::Truncate => write!(f, "Truncate"),
            Self::Unsupported => write!(f, "Unsupported"),
        }
    }
}

impl From<&Event> for EventType {
    fn from(event: &Event) -> Self {
        match event {
            Event::Begin(_) => EventType::Begin,
            Event::Commit(_) => EventType::Commit,
            Event::Insert(_) => EventType::Insert,
            Event::Update(_) => EventType::Update,
            Event::Delete(_) => EventType::Delete,
            Event::Relation(_) => EventType::Relation,
            Event::Truncate(_) => EventType::Truncate,
            &Event::Unsupported => EventType::Unsupported,
        }
    }
}

impl From<Event> for EventType {
    fn from(event: Event) -> Self {
        (&event).into()
    }
}

async fn get_table_schema(
    schema_cache: &SchemaCache,
    table_id: TableId,
) -> Result<TableSchema, EventConversionError> {
    schema_cache
        .get_table_schema(&table_id)
        .await
        .ok_or(EventConversionError::MissingSchema(table_id))
}

fn convert_tuple_to_row(
    column_schemas: &[ColumnSchema],
    tuple_data: &[protocol::TupleData],
) -> Result<TableRow, EventConversionError> {
    let mut values = Vec::with_capacity(column_schemas.len());

    for (i, column_schema) in column_schemas.iter().enumerate() {
        let cell = match &tuple_data[i] {
            protocol::TupleData::Null => Cell::Null,
            protocol::TupleData::UnchangedToast => {
                TextFormatConverter::default_value(&column_schema.typ)
            }
            protocol::TupleData::Binary(_) => {
                return Err(EventConversionError::BinaryFormatNotSupported)
            }
            protocol::TupleData::Text(bytes) => {
                let str = str::from_utf8(&bytes[..])?;
                TextFormatConverter::try_from_str(&column_schema.typ, str)?
            }
        };
        values.push(cell);
    }

    Ok(TableRow { values })
}

async fn convert_insert_to_event(
    schema_cache: &SchemaCache,
    insert_body: &protocol::InsertBody,
) -> Result<Event, EventConversionError> {
    let table_id = insert_body.rel_id();
    let table_schema = get_table_schema(schema_cache, table_id).await?;

    let table_row = convert_tuple_to_row(
        &table_schema.column_schemas,
        insert_body.tuple().tuple_data(),
    )?;

    Ok(Event::Insert(InsertEvent {
        table_id,
        table_row,
    }))
}

async fn convert_update_to_event(
    schema_cache: &SchemaCache,
    update_body: &protocol::UpdateBody,
) -> Result<Event, EventConversionError> {
    let table_id = update_body.rel_id();
    let table_schema = get_table_schema(schema_cache, table_id).await?;

    let table_row = convert_tuple_to_row(
        &table_schema.column_schemas,
        update_body.new_tuple().tuple_data(),
    )?;

    // We try to extract the old tuple by either taking the entire old tuple or the key of the old
    // tuple.
    let is_key = update_body.old_tuple().is_none();
    let old_tuple = update_body.old_tuple().or(update_body.key_tuple());
    let old_table_row = match old_tuple {
        Some(identity) => Some(convert_tuple_to_row(
            &table_schema.column_schemas,
            identity.tuple_data(),
        )?),
        None => None,
    }
    .map(|row| (is_key, row));

    Ok(Event::Update(UpdateEvent {
        table_id,
        table_row,
        old_table_row,
    }))
}

async fn convert_delete_to_event(
    schema_cache: &SchemaCache,
    delete_body: &protocol::DeleteBody,
) -> Result<Event, EventConversionError> {
    let table_id = delete_body.rel_id();
    let table_schema = get_table_schema(schema_cache, table_id).await?;

    // We try to extract the old tuple by either taking the entire old tuple or the key of the old
    // tuple.
    let is_key = delete_body.old_tuple().is_none();
    let old_tuple = delete_body.old_tuple().or(delete_body.key_tuple());
    let old_table_row = match old_tuple {
        Some(identity) => Some(convert_tuple_to_row(
            &table_schema.column_schemas,
            identity.tuple_data(),
        )?),
        None => None,
    }
    .map(|row| (is_key, row));

    Ok(Event::Delete(DeleteEvent {
        table_id,
        old_table_row,
    }))
}

pub async fn convert_message_to_event(
    schema_cache: &SchemaCache,
    message: &LogicalReplicationMessage,
) -> Result<Event, EventConversionError> {
    match message {
        LogicalReplicationMessage::Begin(begin_body) => {
            Ok(Event::Begin(BeginEvent::from_protocol(begin_body)))
        }
        LogicalReplicationMessage::Commit(commit_body) => {
            Ok(Event::Commit(CommitEvent::from_protocol(commit_body)))
        }
        LogicalReplicationMessage::Relation(relation_body) => Ok(Event::Relation(
            RelationEvent::from_protocol(relation_body)?,
        )),
        LogicalReplicationMessage::Insert(insert_body) => {
            convert_insert_to_event(schema_cache, insert_body).await
        }
        LogicalReplicationMessage::Update(update_body) => {
            convert_update_to_event(schema_cache, update_body).await
        }
        LogicalReplicationMessage::Delete(delete_body) => {
            convert_delete_to_event(schema_cache, delete_body).await
        }
        LogicalReplicationMessage::Truncate(truncate_body) => {
            Ok(Event::Truncate(TruncateEvent::from_protocol(truncate_body)))
        }
        LogicalReplicationMessage::Origin(_) | LogicalReplicationMessage::Type(_) => {
            Ok(Event::Unsupported)
        }
        _ => Err(EventConversionError::UnknownReplicationMessage),
    }
}<|MERGE_RESOLUTION|>--- conflicted
+++ resolved
@@ -116,43 +116,27 @@
 
 #[derive(Debug, Clone, PartialEq)]
 pub struct InsertEvent {
-<<<<<<< HEAD
-    pub table_id: Oid,
+    pub table_id: TableId,
     pub table_row: TableRow,
-=======
+}
+
+#[derive(Debug, Clone, PartialEq)]
+pub struct UpdateEvent {
     pub table_id: TableId,
-    pub row: TableRow,
->>>>>>> a1814920
-}
-
-#[derive(Debug, Clone, PartialEq)]
-pub struct UpdateEvent {
-<<<<<<< HEAD
-    pub table_id: Oid,
     pub table_row: TableRow,
     /// Represents the old table row that was deleted.
     ///
     /// The boolean represents whether the row contains only the `key` columns or not.
     pub old_table_row: Option<(bool, TableRow)>,
-=======
+}
+
+#[derive(Debug, Clone, PartialEq)]
+pub struct DeleteEvent {
     pub table_id: TableId,
-    pub row: TableRow,
-    pub identity_row: Option<TableRow>,
->>>>>>> a1814920
-}
-
-#[derive(Debug, Clone, PartialEq)]
-pub struct DeleteEvent {
-<<<<<<< HEAD
-    pub table_id: Oid,
     /// Represents the old table row that was deleted.
     ///
     /// The boolean represents whether the row contains only the `key` columns or not.
     pub old_table_row: Option<(bool, TableRow)>,
-=======
-    pub table_id: TableId,
-    pub identity_row: Option<TableRow>,
->>>>>>> a1814920
 }
 
 #[derive(Debug, Clone, PartialEq)]
