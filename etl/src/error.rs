--- conflicted
+++ resolved
@@ -40,57 +40,63 @@
 #[derive(PartialEq, Eq, Copy, Clone, Debug)]
 #[non_exhaustive]
 pub enum ErrorKind {
-<<<<<<< HEAD
+    // Connection Errors
     SourceConnectionFailed,
     DestinationConnectionFailed,
+
+    // Query & Execution Errors
     SourceQueryFailed,
     DestinationQueryFailed,
-    SourceSchemaError,
-    MissingTableSchema,
-    ConversionError,
-    ConfigError,
-    IoError,
-    SourceIoError,
-    SourceConfigurationLimitExceeded,
-    DestinationIoError,
-=======
-    ConnectionFailed,
-    QueryFailed,
+    SourceLockTimeout,
+    SourceOperationCanceled,
+
+    // Schema & Mapping Errors
     SourceSchemaError,
     MissingTableSchema,
     MissingTableMapping,
+    DestinationTableNameInvalid,
+
+    // Data & Transformation Errors
     ConversionError,
-    ConfigError,
-    IoError,
->>>>>>> f3374347
-    SerializationError,
-    DeserializationError,
-    EncryptionError,
-    AuthenticationError,
-    InvalidState,
     InvalidData,
     NullValuesNotSupportedInArray,
     ValidationError,
+
+    // Configuration & Limit Errors
+    ConfigError,
+    SourceConfigurationLimitExceeded,
+
+    // IO & Serialization Errors
+    IoError,
+    SourceIoError,
+    DestinationIoError,
+    SerializationError,
+    DeserializationError,
+
+    // Security & Authentication Errors
+    EncryptionError,
+    AuthenticationError,
+    PermissionDenied,
+
+    // State & Workflow Errors
+    InvalidState,
     ApplyWorkerPanic,
+    TableSyncWorkerPanic,
     StateRollbackError,
-    TableSyncWorkerPanic,
-    PermissionDenied,
-    DestinationError,
-<<<<<<< HEAD
+
+    // Replication Errors
     ReplicationSlotNotFound,
     ReplicationSlotAlreadyExists,
     ReplicationSlotNotCreated,
     SourceSnapshotTooOld,
     SourceDatabaseInRecovery,
-    SourceOperationCanceled,
     SourceDatabaseShutdown,
-    SourceLockTimeout,
-=======
-    InvalidTableName,
-    ReplicationSlotNotFound,
-    ReplicationSlotAlreadyExists,
-    ReplicationSlotNotCreated,
->>>>>>> f3374347
+
+    // General Errors
+    SourceError,
+    DestinationError,
+
+    // Unknown / Uncategorized
     Unknown,
 
     // Special error kinds used for tests that trigger specific retry behaviors via fault injection.
@@ -638,7 +644,7 @@
                     }
 
                     // Default for other SQL states
-                    _ => (ErrorKind::SourceQueryFailed, "PostgreSQL query failed"),
+                    _ => (ErrorKind::SourceError, "PostgreSQL error"),
                 }
             }
             // No SQL state means connection issue
