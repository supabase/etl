use etl_config::shared::PipelineConfig;
use etl_postgres::replication::slots::EtlReplicationSlot;
use etl_postgres::replication::worker::WorkerType;
use etl_postgres::types::TableId;
use std::sync::Arc;
use tokio::sync::Semaphore;
use tokio::task::JoinHandle;
use tokio_postgres::types::PgLsn;
use tracing::{Instrument, debug, error, info};

use crate::bail;
use crate::concurrency::shutdown::{ShutdownResult, ShutdownRx};
use crate::destination::Destination;
use crate::error::{ErrorKind, EtlError, EtlResult};
use crate::etl_error;
use crate::replication::apply::{ApplyLoopAction, ApplyLoopHook, start_apply_loop};
use crate::replication::client::{GetOrCreateSlotResult, PgReplicationClient};
<<<<<<< HEAD
use crate::replication::common::get_active_table_replication_states;
use crate::replication::masks::ReplicationMasks;
use crate::state::table::{TableReplicationPhase, TableReplicationPhaseType};
=======
use crate::state::table::{
    TableReplicationError, TableReplicationPhase, TableReplicationPhaseType,
};
>>>>>>> 16d878dd
use crate::store::schema::SchemaStore;
use crate::store::state::StateStore;
use crate::types::PipelineId;
use crate::workers::base::{Worker, WorkerHandle};
use crate::workers::pool::TableSyncWorkerPool;
use crate::workers::table_sync::{TableSyncWorker, TableSyncWorkerState};

/// Handle for monitoring and controlling the apply worker.
///
/// [`ApplyWorkerHandle`] provides control over the apply worker that processes
/// replication stream events and coordinates with table sync workers. The handle
/// enables waiting for worker completion and checking final results.
#[derive(Debug)]
pub struct ApplyWorkerHandle {
    handle: Option<JoinHandle<EtlResult<()>>>,
}

impl WorkerHandle<()> for ApplyWorkerHandle {
    /// Returns the current state of the apply worker.
    ///
    /// Since the apply worker doesn't expose detailed state information,
    /// this method returns unit type and serves as a placeholder.
    fn state(&self) {}

    /// Waits for the apply worker to complete execution.
    ///
    /// This method blocks until the apply worker finishes processing, either
    /// due to successful completion, shutdown signal, or error. It properly
    /// handles panics that might occur within the worker task.
    async fn wait(mut self) -> EtlResult<()> {
        let Some(handle) = self.handle.take() else {
            return Ok(());
        };

        handle.await.map_err(|err| {
            etl_error!(ErrorKind::ApplyWorkerPanic, "Apply worker panicked", err)
        })??;

        Ok(())
    }
}

/// Worker that applies replication stream events to destinations.
///
/// [`ApplyWorker`] is the core worker responsible for processing Postgres logical
/// replication events and applying them to the configured destination. It coordinates
/// with table sync workers during initial synchronization and handles the continuous
/// replication stream during normal operation.
///
/// The worker manages transaction boundaries, coordinates table synchronization,
/// and ensures data consistency throughout the replication process.
#[derive(Debug)]
pub struct ApplyWorker<S, D> {
    pipeline_id: PipelineId,
    config: Arc<PipelineConfig>,
    replication_client: PgReplicationClient,
    pool: TableSyncWorkerPool,
    store: S,
    destination: D,
    replication_masks: ReplicationMasks,
    shutdown_rx: ShutdownRx,
    table_sync_worker_permits: Arc<Semaphore>,
}

impl<S, D> ApplyWorker<S, D> {
    /// Creates a new apply worker with the given configuration and dependencies.
    ///
    /// The worker will use the provided replication client to read the Postgres
    /// replication stream and coordinate with the table sync worker pool for
    /// initial synchronization operations.
    #[expect(clippy::too_many_arguments)]
    pub fn new(
        pipeline_id: PipelineId,
        config: Arc<PipelineConfig>,
        replication_client: PgReplicationClient,
        pool: TableSyncWorkerPool,
        store: S,
        destination: D,
        replication_masks: ReplicationMasks,
        shutdown_rx: ShutdownRx,
        table_sync_worker_permits: Arc<Semaphore>,
    ) -> Self {
        Self {
            pipeline_id,
            config,
            replication_client,
            pool,
            store,
            destination,
            replication_masks,
            shutdown_rx,
            table_sync_worker_permits,
        }
    }
}

impl<S, D> Worker<ApplyWorkerHandle, ()> for ApplyWorker<S, D>
where
    S: StateStore + SchemaStore + Clone + Send + Sync + 'static,
    D: Destination + Clone + Send + Sync + 'static,
{
    type Error = EtlError;

    /// Starts the apply worker and returns a handle for monitoring.
    ///
    /// This method initializes the apply worker by determining the starting LSN,
    /// creating coordination signals, and launching the main apply loop. The worker
    /// runs asynchronously and can be monitored through the returned handle.
    async fn start(self) -> EtlResult<ApplyWorkerHandle> {
        info!("starting apply worker");

        let apply_worker_span = tracing::info_span!(
            "apply_worker",
            pipeline_id = self.pipeline_id,
            publication_name = self.config.publication_name
        );
        let apply_worker = async move {
            let start_lsn =
                get_start_lsn(self.pipeline_id, &self.replication_client, &self.store).await?;

<<<<<<< HEAD
            // We create the signal used to notify the apply worker that it should force syncing tables.
            let (force_syncing_tables_tx, force_syncing_tables_rx) = create_signal();

            let result = start_apply_loop(
=======
            start_apply_loop(
>>>>>>> 16d878dd
                self.pipeline_id,
                start_lsn,
                self.config.clone(),
                self.replication_client.clone(),
                self.store.clone(),
                self.destination.clone(),
                ApplyWorkerHook::new(
                    self.pipeline_id,
                    self.config,
                    self.pool,
                    self.store,
                    self.destination,
                    self.replication_masks.clone(),
                    self.shutdown_rx.clone(),
                    self.table_sync_worker_permits.clone(),
                ),
                self.replication_masks,
                self.shutdown_rx,
            )
            .await;

            match result {
                Ok(_) => {
                    info!("apply worker completed successfully");
                    Ok(())
                }
                Err(err) => {
                    // We log the error here, this way it's logged even if the worker is not awaited.
                    error!("apply worker failed: {}", err);
                    Err(err)
                }
            }
        }
        .instrument(apply_worker_span.or_current());

        let handle = tokio::spawn(apply_worker);

        Ok(ApplyWorkerHandle {
            handle: Some(handle),
        })
    }
}

/// Determines the LSN position from which the apply worker should start reading the replication stream.
///
/// This function implements critical replication consistency logic by managing the apply worker's
/// replication slot. The slot serves as a persistent marker in Postgres's WAL (Write-Ahead Log)
/// that tracks the apply worker's progress and prevents WAL deletion of unreplicated data.
///
/// When creating a new slot, this function validates that all tables are in the Init state.
/// If any table is not in Init state when creating a new slot, it indicates that data was
/// synchronized based on a different apply worker lineage, which would break replication
/// correctness.
async fn get_start_lsn<S: StateStore>(
    pipeline_id: PipelineId,
    replication_client: &PgReplicationClient,
    store: &S,
) -> EtlResult<PgLsn> {
    let slot_name: String = EtlReplicationSlot::for_apply_worker(pipeline_id).try_into()?;

    // We try to get or create the slot. Both operations will return an LSN that we can use to start
    // streaming events.
    let slot = replication_client.get_or_create_slot(&slot_name).await?;

    // When creating a new apply worker slot, all tables must be in the `Init` state. If any table
    // is not in Init state, it means the table was synchronized based on another apply worker
    // lineage (different slot) which will break correctness.
    if let GetOrCreateSlotResult::CreateSlot(_) = &slot {
        if let Err(err) = validate_tables_in_init_state(store).await {
            // Delete the slot before failing, otherwise the system will restart and skip validation
            // since the slot will already exist.
            replication_client.delete_slot(&slot_name).await?;

            return Err(err);
        }
    }

    // We return the LSN from which we will start streaming events.
    Ok(slot.get_start_lsn())
}

/// Validates that all tables are in the Init state.
///
/// This validation is required when creating a new apply worker slot to ensure replication
/// correctness. If any table has progressed beyond Init state, it indicates the table was
/// synchronized based on a different apply worker lineage.
async fn validate_tables_in_init_state<S: StateStore>(store: &S) -> EtlResult<()> {
    let table_states = store.get_table_replication_states().await?;

    let non_init_tables: Vec<_> = table_states
        .iter()
        .filter(|(_, phase)| phase.as_type() != TableReplicationPhaseType::Init)
        .map(|(table_id, phase)| (*table_id, phase.as_type()))
        .collect();

    if non_init_tables.is_empty() {
        return Ok(());
    }

    let table_details: Vec<String> = non_init_tables
        .iter()
        .map(|(id, phase)| format!("table {id} in state {phase}"))
        .collect();

    bail!(
        ErrorKind::InvalidState,
        "Cannot create apply worker slot when tables are not in Init state",
        format!(
            "Creating a new apply worker replication slot requires all tables to be in Init state, \
            but found {} table(s) in non-Init states: {}. This indicates that tables were \
            synchronized based on a different apply worker lineage. To fix this, either restore \
            the original apply worker slot or reset all tables to Init state.",
            non_init_tables.len(),
            table_details.join(", ")
        )
    );
}

/// Internal coordination hook that implements apply loop integration with table sync workers.
///
/// [`ApplyWorkerHook`] serves as the critical coordination layer between the main apply loop
/// that processes replication events and the table sync worker pool that handles initial data
/// copying. This hook implements the [`ApplyLoopHook`] trait to provide custom logic for
/// managing table lifecycle transitions and worker coordination.
#[derive(Debug)]
struct ApplyWorkerHook<S, D> {
    /// Unique identifier for the pipeline this hook serves.
    pipeline_id: PipelineId,
    /// Shared configuration for all coordinated operations.
    config: Arc<PipelineConfig>,
    /// Pool of table sync workers that this hook coordinates.
    pool: TableSyncWorkerPool,
    /// State store for tracking table replication progress.
    store: S,
    /// Destination where replicated data is written.
    destination: D,
    /// Shared replication masks container for tracking column replication status.
    replication_masks: ReplicationMasks,
    /// Shutdown signal receiver for graceful termination.
    shutdown_rx: ShutdownRx,
    /// Semaphore controlling maximum concurrent table sync workers.
    table_sync_worker_permits: Arc<Semaphore>,
}

impl<S, D> ApplyWorkerHook<S, D> {
    /// Creates a new apply worker hook with the given dependencies.
    ///
    /// This constructor initializes the hook with all necessary components
    /// for coordinating between the apply loop and table sync workers.
    fn new(
        pipeline_id: PipelineId,
        config: Arc<PipelineConfig>,
        pool: TableSyncWorkerPool,
        store: S,
        destination: D,
        replication_masks: ReplicationMasks,
        shutdown_rx: ShutdownRx,
        table_sync_worker_permits: Arc<Semaphore>,
    ) -> Self {
        Self {
            pipeline_id,
            config,
            pool,
            store,
            destination,
            replication_masks,
            shutdown_rx,
            table_sync_worker_permits,
        }
    }
}

impl<S, D> ApplyWorkerHook<S, D>
where
    S: StateStore + SchemaStore + Clone + Send + Sync + 'static,
    D: Destination + Clone + Send + Sync + 'static,
{
    /// Creates a new table sync worker for the specified table.
    ///
    /// This method constructs a fully configured table sync worker that can
    /// handle the initial data synchronization for the given table. The worker
    /// inherits the hook's configuration and coordination channels.
    async fn build_table_sync_worker(&self, table_id: TableId) -> TableSyncWorker<S, D> {
        info!(table_id = %table_id, "creating a new table sync worker");

        TableSyncWorker::new(
            self.pipeline_id,
            self.config.clone(),
            self.pool.clone(),
            table_id,
            self.store.clone(),
            self.destination.clone(),
            self.replication_masks.clone(),
            self.shutdown_rx.clone(),
            self.table_sync_worker_permits.clone(),
        )
    }

    /// Handles the lifecycle of a syncing table and its associated worker.
    ///
    /// This method checks if a table sync worker exists for the given table and
    /// either creates a new worker or coordinates with the existing one. It manages
    /// the transition from sync to catchup phases based on the current LSN.
    async fn handle_syncing_table(
        &self,
        table_id: TableId,
        current_lsn: PgLsn,
    ) -> EtlResult<ApplyLoopAction> {
        let mut pool = self.pool.lock().await;
        let table_sync_worker_state = pool.get_active_worker_state(table_id);

        // If there is no worker state, we start a new worker.
        let Some(table_sync_worker_state) = table_sync_worker_state else {
            let table_sync_worker = self.build_table_sync_worker(table_id).await;
            pool.start_worker(table_sync_worker).await?;

            return Ok(ApplyLoopAction::Continue);
        };

        self.handle_existing_worker(table_id, table_sync_worker_state, current_lsn)
            .await
    }

    /// Coordinates with an existing table sync worker to manage state transitions.
    ///
    /// This method handles workers that are in the `SyncWait` state by transitioning
    /// them to `Catchup` and then waiting for them to reach `SyncDone`. It ensures
    /// proper synchronization between the apply worker and table sync workers.
    async fn handle_existing_worker(
        &self,
        table_id: TableId,
        table_sync_worker_state: TableSyncWorkerState,
        current_lsn: PgLsn,
    ) -> EtlResult<ApplyLoopAction> {
        let mut catchup_started = false;
        {
            let mut inner = table_sync_worker_state.lock().await;
            if inner.replication_phase().as_type() == TableReplicationPhaseType::SyncWait {
                info!(
                    table_id = %table_id,
                    current_lsn = %current_lsn,
                    "table sync worker is waiting to catchup, starting catchup",
                );

                inner
                    .set_and_store(
                        TableReplicationPhase::Catchup { lsn: current_lsn },
                        &self.store,
                    )
                    .await?;

                catchup_started = true;
            }
        }

        if catchup_started {
            info!(
                table_id = %table_id,
                "catchup was started, waiting for table sync worker to complete sync",
            );

            // We wait for the table to be in `SyncDone` or `Errored`. The reason for waiting for
            // `Errored` is that if the table fails while streaming data, we don't want to stall progress
            // of the apply worker.
            let result = table_sync_worker_state
                .wait_for_phase_type(
                    &[
                        TableReplicationPhaseType::SyncDone,
                        TableReplicationPhaseType::Errored,
                    ],
                    self.shutdown_rx.clone(),
                )
                .await;

            // If we are told to shut down while waiting for a phase change, we will signal this to
            // the caller which will result in the apply loop being cancelled.
            if result.should_shutdown() {
                info!(
                    table_id = %table_id,
                    "the table sync worker didn't manage to finish syncing because it was instructed to shutdown",
                );

                return Ok(ApplyLoopAction::Pause);
            }

            // If the table sync worker errored, we skip this table and continue with the next one.
            if let ShutdownResult::Ok(inner) = &result {
                if inner.replication_phase().as_type().is_errored() {
                    info!(
                        table_id = %table_id,
                        "the table sync worker errored, skipping table and continuing",
                    );

                    return Ok(ApplyLoopAction::Continue);
                }
            }

            info!(table_id = %table_id, "the table sync worker has finished syncing");
        }

        Ok(ApplyLoopAction::Continue)
    }
}

impl<S, D> ApplyLoopHook for ApplyWorkerHook<S, D>
where
    S: StateStore + SchemaStore + Clone + Send + Sync + 'static,
    D: Destination + Clone + Send + Sync + 'static,
{
    /// Processes all tables currently in synchronization phases.
    ///
    /// This method coordinates the lifecycle of syncing tables by promoting
    /// `SyncDone` tables to the `Ready` state when the apply worker catches up
    /// to their sync LSN. For other tables, it handles the typical sync process.
    async fn process_syncing_tables(
        &self,
        current_lsn: PgLsn,
        update_state: bool,
    ) -> EtlResult<ApplyLoopAction> {
        // TODO: this is a very hot path and we have to optimize it as much as possible.
        // We fetch the tables that are in active syncing state. For more predictability and performance
        // we leverage the order of the BTreeMap.
        let active_table_replication_states = self
            .store
            .get_table_replication_states()
            .await?
            .into_iter()
            .filter(|(_, state)| !state.as_type().is_done());

        for (table_id, table_replication_phase) in active_table_replication_states {
            // We read the state store state first, if we don't find `SyncDone` we will attempt to
            // read the shared state which can contain also non-persisted states.
            match table_replication_phase {
                // It is important that the `if current_lsn >= lsn` is inside the match arm rather than
                // as a guard on it because while we do want to mark any tables in sync done state as
                // ready, we do not want to call the `handle_syncing_table` method on such tables because
                // it will unnecessarily launch a table sync worker for it which will anyway exit because
                // table sync workers do not process tables in either sync done or ready states. Preventing
                // launch of such workers has become even more important after we started calling
                // `process_syncing_tables` at regular intervals, because now such spurious launches
                // have become extremely common, which is just wasteful.
                TableReplicationPhase::SyncDone { lsn } => {
                    if current_lsn >= lsn && update_state {
                        info!(
                            table_id = %table_id,
                            "table is ready, its events will now be processed by the main apply worker",
                        );

                        self.store
                            .update_table_replication_state(table_id, TableReplicationPhase::Ready)
                            .await?;
                    }
                }
                _ => match self.handle_syncing_table(table_id, current_lsn).await {
                    Ok(action) => {
                        // If the action is terminating the loop, it means that we want to stop processing,
                        // so we return the action and stop iterating over tables.
                        if action.is_terminating() {
                            return Ok(action);
                        }
                    }
                    Err(err) => {
                        error!(
                            table_id = %table_id,
                            error = %err,
                            "error handling syncing for table",
                        );
                    }
                },
            }
        }

        Ok(ApplyLoopAction::Continue)
    }

    /// Determines whether changes should be applied for a given table.
    ///
    /// This method evaluates the table's replication state to decide if events
    /// should be processed by the apply worker. It considers both in-memory
    /// worker states and persistent storage states to make the decision.
    ///
    /// Tables in `Ready` state always have changes applied. Tables in `SyncDone`
    /// state only apply changes if the sync LSN is at or before the current
    /// transaction's final LSN.
    async fn should_apply_changes(
        &self,
        table_id: TableId,
        remote_final_lsn: PgLsn,
    ) -> EtlResult<bool> {
        let pool = self.pool.lock().await;

        // We try to load the state first from memory, if we don't find it, we try to load from the
        // state store.
        let replication_phase = match pool.get_active_worker_state(table_id) {
            Some(state) => {
                let inner = state.lock().await;
                inner.replication_phase()
            }
            None => {
                let Some(state) = self.store.get_table_replication_state(table_id).await? else {
                    // If we don't even find the state for this table, we skip the event entirely.
                    debug!(
                        table_id = %table_id,
                        worker_type = %self.worker_type(),
                        should_apply_changes = false,
                        "evaluated whether table should apply changes",
                    );

                    return Ok(false);
                };

                state
            }
        };

        let should_apply_changes = match replication_phase {
            TableReplicationPhase::Ready => true,
            TableReplicationPhase::SyncDone { lsn } => lsn <= remote_final_lsn,
            _ => false,
        };

        debug!(
            table_id = %table_id,
            worker_type = %self.worker_type(),
            should_apply_changes = should_apply_changes,
            "evaluated whether table should apply changes",
        );

        Ok(should_apply_changes)
    }

    /// Returns the worker type for this hook.
    ///
    /// This method identifies this hook as belonging to an apply worker,
    /// which is used for coordination and logging purposes throughout
    /// the replication system.
    fn worker_type(&self) -> WorkerType {
        WorkerType::Apply
    }
}<|MERGE_RESOLUTION|>--- conflicted
+++ resolved
@@ -15,15 +15,8 @@
 use crate::etl_error;
 use crate::replication::apply::{ApplyLoopAction, ApplyLoopHook, start_apply_loop};
 use crate::replication::client::{GetOrCreateSlotResult, PgReplicationClient};
-<<<<<<< HEAD
-use crate::replication::common::get_active_table_replication_states;
 use crate::replication::masks::ReplicationMasks;
 use crate::state::table::{TableReplicationPhase, TableReplicationPhaseType};
-=======
-use crate::state::table::{
-    TableReplicationError, TableReplicationPhase, TableReplicationPhaseType,
-};
->>>>>>> 16d878dd
 use crate::store::schema::SchemaStore;
 use crate::store::state::StateStore;
 use crate::types::PipelineId;
@@ -144,14 +137,7 @@
             let start_lsn =
                 get_start_lsn(self.pipeline_id, &self.replication_client, &self.store).await?;
 
-<<<<<<< HEAD
-            // We create the signal used to notify the apply worker that it should force syncing tables.
-            let (force_syncing_tables_tx, force_syncing_tables_rx) = create_signal();
-
             let result = start_apply_loop(
-=======
-            start_apply_loop(
->>>>>>> 16d878dd
                 self.pipeline_id,
                 start_lsn,
                 self.config.clone(),
@@ -301,6 +287,7 @@
     ///
     /// This constructor initializes the hook with all necessary components
     /// for coordinating between the apply loop and table sync workers.
+    #[allow(clippy::too_many_arguments)]
     fn new(
         pipeline_id: PipelineId,
         config: Arc<PipelineConfig>,
