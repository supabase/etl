--- conflicted
+++ resolved
@@ -11,10 +11,7 @@
 use postgres_replication::LogicalReplicationStream;
 use rustls::ClientConfig;
 use rustls::pki_types::{CertificateDer, pem::PemObject};
-<<<<<<< HEAD
-use std::collections::{HashMap, HashSet};
-=======
->>>>>>> f099e99f
+use std::collections::HashSet;
 use std::fmt;
 use std::num::NonZeroI32;
 use std::sync::Arc;
@@ -113,20 +110,6 @@
         Ok(Self { client })
     }
 
-<<<<<<< HEAD
-    /// Retrieves the schema information for the specified tables.
-    ///
-    /// If a publication is specified, only columns of the tables included in that publication
-    /// will be returned.
-    pub async fn get_table_schemas(
-        &self,
-        table_ids: &[TableId],
-    ) -> EtlResult<HashMap<TableId, TableSchema>> {
-        self.client.get_table_schemas(table_ids).await
-    }
-
-=======
->>>>>>> f099e99f
     /// Retrieves the schema information for the supplied table.
     ///
     /// If a publication is specified, only columns included in that publication
@@ -666,38 +649,6 @@
         ))
     }
 
-<<<<<<< HEAD
-    /// Retrieves schema information for multiple tables.
-    ///
-    /// Tables without primary keys will be skipped and logged with a warning.
-    async fn get_table_schemas(
-        &self,
-        table_ids: &[TableId],
-    ) -> EtlResult<HashMap<TableId, TableSchema>> {
-        let mut table_schemas = HashMap::new();
-
-        // TODO: consider if we want to fail when at least one table was missing or not.
-        for table_id in table_ids {
-            let table_schema = self.get_table_schema(*table_id).await?;
-
-            // TODO: this warning and skipping should not happen in this method,
-            //  but rather higher in the stack.
-            if !table_schema.has_primary_keys() {
-                warn!(
-                    "table {} with id {} will not be copied because it has no primary key",
-                    table_schema.name, table_schema.id
-                );
-                continue;
-            }
-
-            table_schemas.insert(table_schema.id, table_schema);
-        }
-
-        Ok(table_schemas)
-    }
-
-=======
->>>>>>> f099e99f
     /// Retrieves the schema for a single table.
     ///
     /// If a publication is specified, only columns included in that publication
