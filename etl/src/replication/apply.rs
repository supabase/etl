--- conflicted
+++ resolved
@@ -307,16 +307,6 @@
     /// transaction boundary is found. If not found, the process will continue until it is killed via
     /// a `SIGKILL`.
     shutdown_discarded: bool,
-<<<<<<< HEAD
-    /// The current schema snapshot being tracked.
-    ///
-    /// This is updated when DDL messages are processed, tracking the latest schema version.
-    current_schema_snapshot_id: SnapshotId,
-}
-
-impl ApplyLoopState {
-    /// Creates a new [`ApplyLoopState`] with initial status update, event batch, and schema snapshot.
-=======
     /// The deadline by which the current batch must be flushed.
     ///
     /// This deadline is set when the first message of a batch is received. When the deadline
@@ -325,24 +315,22 @@
     batch_flush_deadline: Option<Instant>,
     /// The maximum duration to wait before forcibly flushing a batch.
     max_batch_fill_duration: Duration,
+    /// The current schema snapshot being tracked.
+    ///
+    /// This is updated when DDL messages are processed, tracking the latest schema version.
+    current_schema_snapshot_id: SnapshotId,
 }
 
 impl ApplyLoopState {
     /// Creates a new [`ApplyLoopState`] with initial replication progress and event batch.
->>>>>>> 16d878dd
     ///
     /// This constructor initializes the state tracking structure used throughout
     /// the apply loop to maintain replication progress and coordinate batching.
     fn new(
-<<<<<<< HEAD
-        next_status_update: StatusUpdate,
-        events_batch: Vec<Event>,
-        current_schema_snapshot_id: SnapshotId,
-=======
         replication_progress: ReplicationProgress,
         max_batch_size: usize,
         max_batch_fill_duration: Duration,
->>>>>>> 16d878dd
+        current_schema_snapshot_id: SnapshotId,
     ) -> Self {
         Self {
             last_commit_end_lsn: None,
@@ -352,17 +340,9 @@
             current_tx_begin_ts: None,
             current_tx_events: 0,
             shutdown_discarded: false,
-<<<<<<< HEAD
-            current_schema_snapshot_id,
-        }
-    }
-
-    /// Updates the current schema snapshot to a new value.
-    fn update_schema_snapshot_id(&mut self, snapshot_id: SnapshotId) {
-        self.current_schema_snapshot_id = snapshot_id;
-=======
             batch_flush_deadline: None,
             max_batch_fill_duration,
+            current_schema_snapshot_id,
         }
     }
 
@@ -387,7 +367,11 @@
         self.batch_flush_deadline = None;
 
         debug!("reset batch flush timer");
->>>>>>> 16d878dd
+    }
+
+    /// Updates the current schema snapshot to a new value.
+    fn update_schema_snapshot_id(&mut self, snapshot_id: SnapshotId) {
+        self.current_schema_snapshot_id = snapshot_id;
     }
 
     /// Updates the last commit end LSN to track transaction boundaries.
@@ -535,25 +519,12 @@
         "starting apply loop",
     );
 
-<<<<<<< HEAD
-    // We call the `before_loop` hook and stop the loop immediately in case we are told to stop.
-    let action = hook.before_loop(start_lsn).await?;
-    if let Some(result) = action.to_result() {
-        info!(
-            "no need to run apply loop for worker '{:?}', the loop will terminate",
-            hook.worker_type()
-        );
-        return Ok(result);
-    }
-
     // Initialize the current schema snapshot from the start LSN (this is fine to do even if the
     // start lsn is not like any of the existing snapshot ids since the system is designed to return
     // the biggest snapshot id <= the current snapshot id).
     // Schemas will be loaded on-demand when get_table_schema is called.
     let current_schema_snapshot_id: SnapshotId = start_lsn.into();
 
-=======
->>>>>>> 16d878dd
     // The first status update is defaulted from the start lsn since at this point we haven't
     // processed anything.
     let initial_progress = ReplicationProgress {
@@ -583,15 +554,10 @@
     // We initialize the shared state used throughout the loop to track progress.
     // The state includes a timer registry that persists across loop iterations.
     let mut state = ApplyLoopState::new(
-<<<<<<< HEAD
-        first_status_update,
-        Vec::with_capacity(config.batch.max_size),
-        current_schema_snapshot_id,
-=======
         initial_progress,
         config.batch.max_size,
         Duration::from_millis(config.batch.max_fill_ms),
->>>>>>> 16d878dd
+        current_schema_snapshot_id,
     );
 
     // Main event processing loop, continues until shutdown or fatal error
@@ -724,40 +690,16 @@
     D: Destination + Clone + Send + 'static,
     T: ApplyLoopHook,
 {
-<<<<<<< HEAD
-    match result {
-        TimeoutStreamResult::Value(message) => {
-            let result = handle_replication_message(
-                state,
-                events_stream.as_mut(),
-                message?,
-                schema_store,
-                hook,
-                replication_masks,
-                pipeline_id,
-            )
-            .await?;
-
-            // If we have an event, and we want to keep it, we add it to the batch and update the last
-            // commit lsn (if any).
-            let should_include_event = matches!(result.end_batch, None | Some(EndBatch::Inclusive));
-            if let Some(event) = result.event
-                && should_include_event
-            {
-                state.events_batch.push(event);
-                state.update_last_commit_end_lsn(result.end_lsn);
-            }
-=======
     let result = handle_replication_message(
         state,
         events_stream.as_mut(),
         message,
         schema_store,
         hook,
+        replication_masks,
         pipeline_id,
     )
     .await?;
->>>>>>> 16d878dd
 
     // If we have an event, and we want to keep it, we add it to the batch and update the last
     // commit lsn (if any).
@@ -769,16 +711,6 @@
         state.update_last_commit_end_lsn(result.end_lsn);
     }
 
-<<<<<<< HEAD
-                // Once the batch is sent, we have the guarantee that all events up to this point have
-                // been durably persisted, so we do synchronization.
-                //
-                // If we were to synchronize for every event, we would risk data loss since we would notify
-                // Postgres about our progress of events processing without having those events durably
-                // persisted in the destination.
-                action = action.merge(synchronize(state, hook).await?);
-            }
-=======
     // The action that we want to perform is by default the action attached to the message.
     let mut action = result.action;
 
@@ -789,31 +721,11 @@
             batch_size = state.events_batch.len(),
             "batch flush condition reached, flushing batch"
         );
->>>>>>> 16d878dd
 
         let flush_batch_action =
             flush_batch(state, destination, hook, max_batch_size, pipeline_id).await?;
 
         action = action.merge(flush_batch_action);
-    }
-
-    // If we have a caught table error, we want to mark the table as errored.
-    //
-    // Note that if we have a failure after marking a table as errored and events will
-    // be reprocessed, even the events before the failure will be skipped.
-    //
-    // Usually in the apply loop, errors are propagated upstream and handled based on if
-    // we are in a table sync worker or apply worker, however we have an edge case (for
-    // relation messages that change the schema) where we want to mark a table as errored
-    // manually, not propagating the error outside the loop, which is going to be handled
-    // differently based on the worker:
-    // - Apply worker -> will continue the loop skipping the table.
-    // - Table sync worker -> will stop the work (as if it had a normal uncaught error).
-    // Ideally we would get rid of this since it's an anomalous case which adds unnecessary
-    // complexity.
-    if let Some(error) = result.table_replication_error {
-        let mark_table_errored_action = hook.mark_table_errored(error).await?;
-        action = action.merge(mark_table_errored_action);
     }
 
     // After processing each message, process syncing tables if we are outside a transaction.
