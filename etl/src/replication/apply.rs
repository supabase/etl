--- conflicted
+++ resolved
@@ -723,28 +723,11 @@
                 )
                 .await?;
 
-<<<<<<< HEAD
                 // Start the batch timer if we have events and no timer is running.
                 // The timer is registered inside start_batch_timer_if_needed.
                 // If the batch was flushed, reset_batch_deadline already cancelled the timer.
                 if !state.events_batch.is_empty() {
                     state.start_batch_timer_if_needed();
-=======
-                // After processing each message, we explicitly check for the status update deadline.
-                // This is necessary because message processing time is unbounded, so Postgres could
-                // timeout before we receive a primary keep-alive message in the stream.
-                //
-                // By performing this check here, we minimize the risk of missing the status update.
-                // However, in rare cases where a single message's processing exceeds the timeout,
-                // the error could still occur but this scenario is highly unlikely.
-                if state.status_update_due() {
-                    logical_replication_stream
-                        .as_mut()
-                        .get_inner()
-                        .send_status_update(state.write_lsn(), state.hypothetical_flush_lsn(), true, StatusUpdateType::Timeout)
-                        .await?;
-                    state.mark_status_update_sent();
->>>>>>> 6ab822ff
                 }
 
                 if let Some(result) = action.to_result() {
