use etl_config::shared::PipelineConfig;
use etl_postgres::replication::slots::get_slot_name;
use etl_postgres::replication::worker::WorkerType;
use etl_postgres::types::TableId;
use futures::{FutureExt, StreamExt};
use metrics::{counter, gauge, histogram};
use postgres_replication::protocol;
use postgres_replication::protocol::{LogicalReplicationMessage, ReplicationMessage};
use std::future::{Future, pending};
use std::pin::Pin;
use std::sync::Arc;
use std::time::{Duration, Instant};
use tokio::pin;
use tokio_postgres::types::PgLsn;
use tracing::{debug, info};

use crate::concurrency::shutdown::ShutdownRx;
use crate::concurrency::signal::SignalRx;
use crate::concurrency::stream::{TimeoutStream, TimeoutStreamResult};
use crate::conversions::event::{
    parse_event_from_begin_message, parse_event_from_commit_message,
    parse_event_from_delete_message, parse_event_from_insert_message,
    parse_event_from_relation_message, parse_event_from_truncate_message,
    parse_event_from_update_message,
};
use crate::destination::Destination;
use crate::error::{ErrorKind, EtlError, EtlResult};
use crate::metrics::{
    APPLY, ETL_BATCH_SEND_DURATION_SECONDS, ETL_BATCH_SIZE, ETL_ITEMS_COPIED_TOTAL, MILLIS_PER_SEC,
    PHASE,
};
use crate::replication::client::PgReplicationClient;
use crate::replication::stream::EventsStream;
use crate::state::table::{RetryPolicy, TableReplicationError};
use crate::store::schema::SchemaStore;
use crate::types::{Event, PipelineId};
use crate::{bail, etl_error};

/// The amount of milliseconds that pass between one refresh and the other of the system, in case no
/// events or shutdown signal are received.
const REFRESH_INTERVAL: Duration = Duration::from_millis(1000);

/// Result type for the apply loop execution.
///
/// [`ApplyLoopResult`] indicates the reason why the apply loop terminated,
/// enabling appropriate cleanup and error handling by the caller.
#[derive(Debug, Copy, Clone)]
pub enum ApplyLoopResult {
    /// The apply loop stopped processing, either due to shutdown or completion
    ApplyStopped,
}

/// Hook trait for customizing apply loop behavior.
///
/// [`ApplyLoopHook`] allows external components to inject custom logic into
/// the apply loop processing cycle.
pub trait ApplyLoopHook {
    /// Called before the main apply loop begins processing.
    ///
    /// This hook allows initialization logic to run before replication starts.
    /// Return `false` to signal that the loop should terminate early.
    fn before_loop(&self, start_lsn: PgLsn) -> impl Future<Output = EtlResult<bool>> + Send;

    /// Called to process tables that are currently synchronizing.
    ///
    /// This hook coordinates with table sync workers and manages the transition
    /// between initial sync and continuous replication. Return `false` to signal
    /// that the loop should terminate.
    fn process_syncing_tables(
        &self,
        current_lsn: PgLsn,
        update_state: bool,
    ) -> impl Future<Output = EtlResult<bool>> + Send;

    /// Called when a table encounters an error during replication.
    ///
    /// This hook handles error reporting and retry logic for failed tables.
    /// Return `false` to signal that the loop should terminate due to the error.
    fn mark_table_errored(
        &self,
        table_replication_error: TableReplicationError,
    ) -> impl Future<Output = EtlResult<bool>> + Send;

    /// Called to check if the events processed by this apply loop should be applied in the destination.
    ///
    /// Returns `true` if the event should be applied, `false` otherwise.
    fn should_apply_changes(
        &self,
        table_id: TableId,
        remote_final_lsn: PgLsn,
    ) -> impl Future<Output = EtlResult<bool>> + Send;

    /// Returns the [`WorkerType`] driving this instance of the apply loop.
    fn worker_type(&self) -> WorkerType;
}

/// The status update that is sent to Postgres to report progress.
///
/// The status update is a crucial part since it enables Postgres to know our replication process
/// and is required for WAL pruning.
#[derive(Debug, Clone)]
struct StatusUpdate {
    write_lsn: PgLsn,
    flush_lsn: PgLsn,
    apply_lsn: PgLsn,
}

impl StatusUpdate {
    /// Updates the write LSN to a higher value if the new LSN is greater.
    fn update_write_lsn(&mut self, new_write_lsn: PgLsn) {
        if new_write_lsn <= self.write_lsn {
            return;
        }

        self.write_lsn = new_write_lsn;
    }

    /// Updates the flush LSN to a higher value if the new LSN is greater.
    fn update_flush_lsn(&mut self, flush_lsn: PgLsn) {
        if flush_lsn <= self.flush_lsn {
            return;
        }

        self.flush_lsn = flush_lsn;
    }

    /// Updates the apply LSN to a higher value if the new LSN is greater.
    fn update_apply_lsn(&mut self, apply_lsn: PgLsn) {
        if apply_lsn <= self.apply_lsn {
            return;
        }

        self.apply_lsn = apply_lsn;
    }
}

/// An enum representing if the batch should be ended or not.
#[derive(Debug)]
enum EndBatch {
    /// The batch should include the last processed event and end.
    Inclusive,
    /// The batch should exclude the last processed event and end.
    Exclusive,
}

/// Result returned from `handle_replication_message` and related functions
#[derive(Debug, Default)]
struct HandleMessageResult {
    /// The event converted from the replication message.
    /// Could be None if this event should not be added to the batch
    /// Will be None in the following cases:
    ///
    /// * When the apply worker receives an event for a table which is not ready.
    /// * When the apply or table sync workers receive an event from a table which is errored.
    /// * When the table sync worker receives an event from a table other than its own.
    /// * When the message is a primary keepalive message.
    event: Option<Event>,
    /// Set to a commit message's end_lsn value, `None` otherwise.
    ///
    /// This value is used to update the last commit end lsn in the [`ApplyLoopState`] which is
    /// helpful to track progress at transaction boundaries.
    end_lsn: Option<PgLsn>,
    /// Set when a batch should be ended earlier than the normal batching parameters of
    /// max size and max fill duration. Currently, this will be set in the following
    /// conditions:
    ///
    /// * Set to [`EndBatch::Inclusive`]` when a commit message indicates that it will
    ///   mark the table sync worker as caught up. We want to end the batch in this
    ///   case because we do not want to sent events after this commit message because
    ///   these events will also be sent by the apply worker later, leading to
    ///   duplicate events being sent. The commit event will be included in the
    ///   batch.
    /// * Set to [`EndBatch::Exclusive`] when a replication message indicates a change
    ///   in schema. Since currently we are not handling any changes in schema, we
    ///   mark the table as skipped in this case. The replication event will be excluded
    ///   from the batch.
    end_batch: Option<EndBatch>,
    /// Set when the table has encountered an error, and it should consequently be marked as errored
    /// in the state store.
    ///
    /// This error is a "caught" error, meaning that it doesn't crash the apply loop, but it makes it
    /// continue or gracefully stop based on the worker type that runs the loop.
    ///
    /// Other errors that make the apply loop fail, will be propagated to the caller and handled differently
    /// based on the worker that runs the loop:
    /// - Apply worker -> the error will make the apply loop crash, which will be propagated to the
    ///   worker and up if the worker is awaited.
    /// - Table sync worker -> the error will make the apply loop crash, which will be propagated
    ///   to the worker, however the error will be caught and persisted via the observer mechanism
    ///   in place for the table sync workers.
    table_replication_error: Option<TableReplicationError>,
}

impl HandleMessageResult {
    /// Creates a result with no event and no side effects.
    ///
    /// Use this when a replication message should be ignored or has been
    /// fully handled without producing an [`Event`].
    fn no_event() -> Self {
        Self::default()
    }

    /// Creates a result that returns an event without affecting batch state.
    ///
    /// The returned event will be appended to the current batch by the caller.
    fn return_event(event: Event) -> Self {
        Self {
            event: Some(event),
            ..Default::default()
        }
    }

    /// Creates a result that returns an event and marks a transaction boundary.
    ///
    /// Sets `end_lsn` to the provided value so the caller can update
    /// [`ApplyLoopState`] progress at the end of a transaction.
    fn return_boundary_event(event: Event, end_lsn: PgLsn) -> Self {
        Self {
            event: Some(event),
            end_lsn: Some(end_lsn),
            ..Default::default()
        }
    }

    /// Creates a result that returns an event and requests batch termination.
    ///
    /// The event is included in the batch (`Inclusive`) and `end_lsn` is set
    /// to signal a transaction boundary.
    fn finish_batch_and_return_boundary_event(event: Event, end_lsn: PgLsn) -> Self {
        Self {
            event: Some(event),
            end_lsn: Some(end_lsn),
            end_batch: Some(EndBatch::Inclusive),
            ..Default::default()
        }
    }

    /// Creates a result that excludes the current event and requests batch termination.
    ///
    /// Used when the current message triggers a recoverable table-level error.
    /// The error is propagated to be handled by the apply loop hook.
    fn finish_batch_and_exclude_event(error: TableReplicationError) -> Self {
        Self {
            end_batch: Some(EndBatch::Exclusive),
            table_replication_error: Some(error),
            ..Default::default()
        }
    }
}

/// A shared state that is used throughout the apply loop to track progress.
#[derive(Debug, Clone)]
struct ApplyLoopState {
    /// The highest LSN received from the `end_lsn` field of a `Commit` message.
    ///
    /// This LSN is used to determine the next WAL entry that we should receive from Postgres in case
    /// of restarts and allows Postgres to determine whether some old entries could be pruned from the
    /// WAL.
    last_commit_end_lsn: Option<PgLsn>,
    /// The LSN of the commit WAL entry of the transaction that is currently being processed.
    ///
    /// This LSN is set at every `BEGIN` of a new transaction, and it's used to know the `commit_lsn`
    /// of the transaction which is currently being processed.
    remote_final_lsn: Option<PgLsn>,
    /// The LSNs of the status update that we want to send to Postgres.
    next_status_update: StatusUpdate,
    /// A batch of events to send to the destination.
    events_batch: Vec<Event>,
}

impl ApplyLoopState {
    /// Creates a new [`ApplyLoopState`] with initial status update and event batch.
    ///
    /// This constructor initializes the state tracking structure used throughout
    /// the apply loop to maintain replication progress and coordinate batching.
    fn new(next_status_update: StatusUpdate, events_batch: Vec<Event>) -> Self {
        Self {
            last_commit_end_lsn: None,
            remote_final_lsn: None,
            next_status_update,
            events_batch,
        }
    }

    /// Updates the last commit end LSN to track transaction boundaries.
    ///
    /// This method maintains the highest commit end LSN seen, which represents
    /// the next position to resume from after a transaction completes. Only
    /// advances the LSN forward to ensure progress monotonicity.
    fn update_last_commit_end_lsn(&mut self, end_lsn: Option<PgLsn>) {
        match (self.last_commit_end_lsn, end_lsn) {
            (None, Some(end_lsn)) => {
                self.last_commit_end_lsn = Some(end_lsn);
            }
            (Some(old_last_commit_end_lsn), Some(end_lsn)) => {
                if end_lsn > old_last_commit_end_lsn {
                    self.last_commit_end_lsn = Some(end_lsn);
                }
            }
            (_, None) => {}
        }
    }

    /// Returns true if the apply loop is in the middle of processing a transaction, false otherwise.
    ///
    /// This method checks whether a transaction is currently active by examining
    /// if `remote_final_lsn` is set, which indicates a `BEGIN` message was processed
    /// but the corresponding `COMMIT` has not yet been handled.
    fn handling_transaction(&self) -> bool {
        self.remote_final_lsn.is_some()
    }
}

/// An [`EventsStream`] which is wrapped inside a [`TimeoutStream`] for timing purposes.
type TimeoutEventsStream =
    TimeoutStream<EtlResult<ReplicationMessage<LogicalReplicationMessage>>, EventsStream>;

/// Result type for reading from [`TimeoutEventsStream`].
///
/// Wraps either a replication message value or a timeout marker used to
/// trigger batch flushes when no new events arrive within the deadline.
type TimeoutEventsStreamResult =
    TimeoutStreamResult<EtlResult<ReplicationMessage<LogicalReplicationMessage>>>;

/// Starts the main apply loop for processing replication events.
///
/// This function implements the core replication processing algorithm that maintains
/// consistency between Postgres and destination systems. It orchestrates multiple
/// concurrent operations while ensuring ACID properties are preserved.
///
/// # Algorithm Overview
///
/// The apply loop processes three types of events:
/// 1. **Replication messages** - DDL/DML events from Postgres logical replication
/// 2. **Table sync signals** - Coordination events from table synchronization workers
/// 3. **Shutdown signals** - Graceful termination requests from the pipeline
///
/// # Processing Phases
///
/// ## 1. Initialization Phase
/// - Validates hook requirements via `before_loop()` callback.
/// - Establishes logical replication stream from Postgres.
/// - Initializes batch processing state and status tracking.
///
/// ## 2. Event Processing Phase
/// - **Message handling**: Processes replication messages in transaction-aware batches.
/// - **Batch management**: Accumulates events until batch size/time limits are reached.
/// - **Status updates**: Periodically reports progress back to Postgres.
/// - **Coordination**: Manages table sync worker lifecycle and state transitions.
///
/// # Concurrency Model
///
/// The loop uses `tokio::select!` to handle multiple asynchronous operations:
/// - **Priority handling**: Shutdown signals have the highest priority (biased select)
/// - **Message streaming**: Continuously processes replication stream
/// - **Periodic operations**: Status updates and housekeeping every 1 second
/// - **External coordination**: Responds to table sync worker signals
#[expect(clippy::too_many_arguments)]
pub async fn start_apply_loop<S, D, T>(
    pipeline_id: PipelineId,
    start_lsn: PgLsn,
    config: Arc<PipelineConfig>,
    replication_client: PgReplicationClient,
    schema_store: S,
    destination: D,
    hook: T,
    mut shutdown_rx: ShutdownRx,
    mut force_syncing_tables_rx: Option<SignalRx>,
) -> EtlResult<ApplyLoopResult>
where
    S: SchemaStore + Clone + Send + 'static,
    D: Destination + Clone + Send + 'static,
    T: ApplyLoopHook,
{
    info!(
        "starting apply loop in worker '{:?}' from lsn {}",
        hook.worker_type(),
        start_lsn
    );

    // We call the `before_loop` hook and stop the loop immediately in case we are told to stop.
    let continue_loop = hook.before_loop(start_lsn).await?;
    if !continue_loop {
        info!(
            "no need to run apply loop for worker '{:?}', the loop will terminate",
            hook.worker_type()
        );

        return Ok(ApplyLoopResult::ApplyStopped);
    }

    // The first status update is defaulted from the start lsn since at this point we haven't
    // processed anything.
    let first_status_update = StatusUpdate {
        write_lsn: start_lsn,
        flush_lsn: start_lsn,
        apply_lsn: start_lsn,
    };

    // We compute the slot name for the replication slot that we are going to use for the logical
    // replication. At this point we assume that the slot already exists.
    let slot_name = get_slot_name(pipeline_id, hook.worker_type())?;

    // We start the logical replication stream with the supplied parameters at a given lsn. That
    // lsn is the last lsn from which we need to start fetching events.
    let logical_replication_stream = replication_client
        .start_logical_replication(&config.publication_name, &slot_name, start_lsn)
        .await?;

    // Maximum time to wait for additional events when batching (prevents indefinite delays)
    let max_batch_fill_duration = Duration::from_millis(config.batch.max_fill_ms);

    // We wrap the logical replication stream with multiple streams:
    // - EventsStream -> used to expose special status updates methods on the stream.
    // - TimeoutStream -> adds a timeout mechanism that detects when no data has been going through
    //   the stream for a while, and returns a special marker to signal that.
    let logical_replication_stream = EventsStream::wrap(logical_replication_stream);
    let logical_replication_stream =
        TimeoutStream::wrap(logical_replication_stream, max_batch_fill_duration);

    pin!(logical_replication_stream);

    // We initialize the shared state that is used throughout the loop to track progress.
    let mut state = ApplyLoopState::new(
        first_status_update,
        Vec::with_capacity(config.batch.max_size),
    );

    // Main event processing loop - continues until shutdown or fatal error
    loop {
        tokio::select! {
            // Use biased selection to prioritize shutdown signals over other operations
            // This ensures graceful shutdown takes precedence over event processing
            biased;

            // PRIORITY 1: Handle shutdown signals immediately
            // When shutdown is requested, we stop processing new events and terminate gracefully
            // This allows current transactions to complete but prevents new ones from starting
            _ = shutdown_rx.changed() => {
                info!("shutting down apply worker while waiting for incoming events");

                return Ok(ApplyLoopResult::ApplyStopped);
            }

            // PRIORITY 2: Process incoming replication messages from Postgres
            // This is the primary data flow - converts replication protocol messages
            // into typed events and accumulates them into batches for efficient processing
            Some(message) = logical_replication_stream.next() => {
                let continue_loop = handle_replication_message_with_timeout(
                    &mut state,
                    logical_replication_stream.as_mut(),
                    message,
                    &schema_store,
                    &destination,
                    &hook,
                    config.batch.max_size,
                )
                .await?;
                if !continue_loop {
                    return Ok(ApplyLoopResult::ApplyStopped);
                }
            }

            // PRIORITY 3: Handle table synchronization coordination signals
            // Table sync workers signal when they complete initial data copying and are ready
            // to transition to continuous replication mode. We use map_or_else with pending()
            // to make this branch optional - if no signal receiver exists, this branch never fires.
            _ = force_syncing_tables_rx.as_mut().map_or_else(|| pending().boxed(), |rx| rx.changed().boxed()) => {
                // Table state transitions can only occur at transaction boundaries to maintain consistency.
                // If we're in the middle of processing a transaction (remote_final_lsn is set),
                // we defer the sync processing until the current transaction completes.
                if !state.handling_transaction() {
                    debug!("forcefully processing syncing tables");

                    // Delegate to hook for actual table sync processing
                    // Pass current flush LSN to ensure sync operations use consistent state
                    let continue_loop = hook.process_syncing_tables(state.next_status_update.flush_lsn, true).await?;
                    if !continue_loop {
                        return Ok(ApplyLoopResult::ApplyStopped);
                    }
                } else {
                    debug!("skipping table sync processing - transaction in progress");
                }
            }

            // PRIORITY 4: Periodic housekeeping and Postgres status updates
            // Every REFRESH_INTERVAL (1 second), send progress updates back to Postgres
            // This serves multiple purposes:
            // 1. Keeps Postgres informed of our processing progress
            // 2. Allows Postgres to clean up old WAL files based on our progress
            // 3. Provides a heartbeat mechanism to detect connection issues
            _ = tokio::time::sleep(REFRESH_INTERVAL) => {
                logical_replication_stream
                    .as_mut()
                    .get_inner()
                    .send_status_update(
                        state.next_status_update.write_lsn,
                        state.next_status_update.flush_lsn,
                        state.next_status_update.apply_lsn,
                        false
                    )
                    .await?;
            }
        }
    }
}

/// Handles a replication message or a timeout.
///
/// The rationale for having a value or timeout is to handle for the cases where a batch can't
/// be filled within a reasonable time bound. In that case, the stream will timeout, signaling a
/// force flush of the current events in the batch.
///
/// This function performs synchronization under the assumption that transaction boundary events are
/// always processed and never skipped.
async fn handle_replication_message_with_timeout<S, D, T>(
    state: &mut ApplyLoopState,
    mut events_stream: Pin<&mut TimeoutEventsStream>,
    result: TimeoutEventsStreamResult,
    schema_store: &S,
    destination: &D,
    hook: &T,
    max_batch_size: usize,
) -> EtlResult<bool>
where
    S: SchemaStore + Clone + Send + 'static,
    D: Destination + Clone + Send + 'static,
    T: ApplyLoopHook,
{
    match result {
        TimeoutStreamResult::Value(message) => {
            let result = handle_replication_message(
                state,
                events_stream.as_mut(),
                message?,
                schema_store,
                hook,
            )
            .await?;

            // If we have an event, and we want to keep it, we add it to the batch and update the last
            // commit lsn (if any).
            let should_include_event = matches!(result.end_batch, None | Some(EndBatch::Inclusive));
            if let Some(event) = result.event
                && should_include_event
            {
                state.events_batch.push(event);
                state.update_last_commit_end_lsn(result.end_lsn);
            }

            let mut continue_loop = true;

            // If we have elements in the batch, and we have reached the max batch size, or we are told
            // to end the batch, we send it.
            if state.events_batch.len() >= max_batch_size || result.end_batch.is_some() {
                // We check if the batch has elements. It can be that a batch has no elements when
                // the batch is ended prematurely, and it contains only skipped events. In this case,
                // we don't produce any events to the destination but downstream code treats it as if
                // those evets are "persisted".
                if !state.events_batch.is_empty() {
                    send_batch(state, events_stream.as_mut(), destination, max_batch_size).await?;
                }

                // If we have a caught table error, we want to mark the table as errored.
                //
                // Note that if we have a failure after marking a table as errored and events will
                // be reprocessed, even the events before the failure will be skipped.
                //
                // Usually in the apply loop, errors are propagated upstream and handled based on if
                // we are in a table sync worker or apply worker, however we have an edge case (for
                // relation messages that change the schema) where we want to mark a table as errored
                // manually, not propagating the error outside the loop, which is going to be handled
                // differently based on the worker:
                // - Apply worker -> will continue the loop skipping the table.
                // - Table sync worker -> will stop the work (as if it had a normal uncaught error).
                // Ideally we would get rid of this since it's an anomalous case which adds unnecessary
                // complexity.
                if let Some(error) = result.table_replication_error {
                    continue_loop &= hook.mark_table_errored(error).await?;
                }

                // Once the batch is sent, we have the guarantee that all events up to this point have
                // been durably persisted, so we do synchronization.
                //
                // If we were to synchronize for every event, we would risk data loss since we would notify
                // Postgres about our progress of events processing without having those events durably
                // persisted in the destination.
                continue_loop &= synchronize(state, hook).await?;
            }

            Ok(continue_loop)
        }
        TimeoutStreamResult::Timeout => {
            debug!(
                "the events stream timed out before reaching batch size of {}, ready to flush batch of {} events",
                max_batch_size,
                state.events_batch.len()
            );

            if !state.events_batch.is_empty() {
                // We send the non-empty batch.
                send_batch(state, events_stream.as_mut(), destination, max_batch_size).await?;
            }

            // We perform synchronization, to make sure that tables are synced.
            synchronize(state, hook).await
        }
    }
}

/// Sends the current batch of events to the destination and updates metrics.
///
/// Swaps out the in-memory batch to avoid reallocations, persists the events
/// via [`Destination::write_events`], records counters and timings, and resets
/// the stream timeout to continue batching.
async fn send_batch<D>(
    state: &mut ApplyLoopState,
    events_stream: Pin<&mut TimeoutEventsStream>,
    destination: &D,
    max_batch_size: usize,
) -> EtlResult<()>
where
    D: Destination + Clone + Send + 'static,
{
<<<<<<< HEAD
    // TODO: figure out if we can send a slice to the destination instead of a vec
    //  that would allow use to avoid new allocations of the `events_batch` vec and
    //  we could just call clear() on it.
    let events_batch =
        std::mem::replace(&mut state.events_batch, Vec::with_capacity(max_batch_size));
=======
    let elapsed = state.last_batch_send_time.elapsed();
    // `elapsed` could be zero in case current time is earlier than `last_batch_send_time`.
    // We send the batch even in this case to make sure `last_batch_send_time` is reset to
    // a new value and to avoid getting stuck with some events in the batch.
    let time_to_send_batch = elapsed.is_zero() || elapsed > max_batch_fill_duration;

    if time_to_send_batch || state.events_batch.len() >= max_batch_size || end_batch.is_some() {
        if !state.events_batch.is_empty() {
            // TODO: figure out if we can send a slice to the destination instead of a vec
            // that would allow use to avoid new allocations of the `events_batch` vec and
            // we could just call clear() on it.
            let events_batch =
                std::mem::replace(&mut state.events_batch, Vec::with_capacity(max_batch_size));

            let num_events = events_batch.len();
            info!("sending batch of {} events to destination", num_events);
            let before_sending = Instant::now();

            destination.write_events(events_batch).await?;

            counter!(ETL_ITEMS_COPIED_TOTAL, PHASE => APPLY).increment(num_events as u64);
            gauge!(ETL_BATCH_SIZE).set(num_events as f64);
            let send_duration_secs = before_sending.elapsed().as_millis() as f64 / MILLIS_PER_SEC;
            histogram!(ETL_BATCH_SEND_DURATION_SECONDS, PHASE => APPLY).record(send_duration_secs);

            state.last_batch_send_time = Instant::now();
        }
>>>>>>> 6960de54

    let batch_size = events_batch.len();
    info!("sending batch of {} events to destination", batch_size);

    let before_sending = Instant::now();

    destination.write_events(events_batch).await?;

    counter!(ETL_APPLY_EVENTS_COPIED_TOTAL).increment(batch_size as u64);
    gauge!(ETL_BATCH_SIZE).set(batch_size as f64);

    let time_taken_to_send = before_sending.elapsed().as_millis();
    gauge!(ETL_BATCH_SEND_MILLISECONDS_TOTAL).set(time_taken_to_send as f64);

    // We tell the stream to reset the timer when it is polled the next time, this way the deadline
    // is restarted.
    events_stream.mark_reset_timer();

    Ok(())
}

/// Performs post-batch synchronization and progress reporting.
///
/// Updates the next status update LSNs (flush and apply) after a batch has
/// been durably written, and calls [`ApplyLoopHook::process_syncing_tables`]
/// to advance table synchronization state. Returns `true` if the caller
/// should terminate the loop based on hook feedback.
async fn synchronize<T>(state: &mut ApplyLoopState, hook: &T) -> EtlResult<bool>
where
    T: ApplyLoopHook,
{
    // At this point, the `last_commit_end_lsn` will contain the LSN of the next byte in the WAL after
    // the last `Commit` message that was processed in this batch or in the previous ones.
    //
    // We take the entry here, since we want to avoid issuing `process_syncing_tables` multiple times
    // with the same LSN, with `take` this can't happen under the assumption that the next LSN will be
    // strictly greater.
    let Some(last_commit_end_lsn) = state.last_commit_end_lsn.take() else {
        return Ok(true);
    };

    // We also prepare the next status update for Postgres, where we will confirm that we flushed
    // data up to this LSN to allow for WAL pruning on the database side.
    //
    // Note that we do this ONLY once a batch is fully saved, since that is the only place where
    // we are guaranteed that data has been safely persisted. In all the other cases, we just update
    // the `write_lsn` which is used by Postgres to get an acknowledgement of how far we have processed
    // messages but not flushed them.
    // TODO: maybe we want to send `apply_lsn` as a different value.
    debug!(
        "updating lsn for next status update to {}",
        last_commit_end_lsn
    );
    state
        .next_status_update
        .update_flush_lsn(last_commit_end_lsn);
    state
        .next_status_update
        .update_apply_lsn(last_commit_end_lsn);

    // We call `process_syncing_tables` with `update_state` set to true here *after* we've received
    // and ack for the batch from the destination. This is important to keep a consistent state.
    // Without this order it could happen that the table's state was updated but sending the batch
    // to the destination failed.
    //
    // For this loop, we use the `flush_lsn` as LSN instead of the `last_commit_end_lsn` just
    // because we want to semantically process syncing tables with the same LSN that we tell
    // Postgres that we flushed durably to disk. In practice, `flush_lsn` and `last_commit_end_lsn`
    // will be always equal, since LSNs are guaranteed to be monotonically increasing.
    hook.process_syncing_tables(state.next_status_update.flush_lsn, true)
        .await
}

/// Dispatches replication protocol messages to appropriate handlers.
///
/// This function serves as the main routing mechanism for Postgres replication
/// messages, distinguishing between XLogData (containing actual logical replication
/// events) and PrimaryKeepAlive (heartbeat and status) messages.
///
/// For XLogData messages, it extracts LSN boundaries and delegates to logical
/// replication processing. For keepalive messages, it responds with status updates
/// to maintain the replication connection and inform Postgres of progress.
async fn handle_replication_message<S, T>(
    state: &mut ApplyLoopState,
    events_stream: Pin<&mut TimeoutEventsStream>,
    message: ReplicationMessage<LogicalReplicationMessage>,
    schema_store: &S,
    hook: &T,
) -> EtlResult<HandleMessageResult>
where
    S: SchemaStore + Clone + Send + 'static,
    T: ApplyLoopHook,
{
    match message {
        ReplicationMessage::XLogData(message) => {
            let start_lsn = PgLsn::from(message.wal_start());
            state.next_status_update.update_write_lsn(start_lsn);

            // The `end_lsn` here is the LSN of the last byte in the WAL that was processed by the
            // server, and it's different from the `end_lsn` found in the `Commit` message.
            let end_lsn = PgLsn::from(message.wal_end());
            state.next_status_update.update_write_lsn(end_lsn);

            debug!(
                "handling logical replication data message (start_lsn: {}, end_lsn: {})",
                start_lsn, end_lsn
            );

            handle_logical_replication_message(
                state,
                start_lsn,
                message.into_data(),
                schema_store,
                hook,
            )
            .await
        }
        ReplicationMessage::PrimaryKeepAlive(message) => {
            let end_lsn = PgLsn::from(message.wal_end());
            state.next_status_update.update_write_lsn(end_lsn);

            debug!(
                "handling logical replication status update message (end_lsn: {})",
                end_lsn
            );

            events_stream
                .get_inner()
                .send_status_update(
                    state.next_status_update.write_lsn,
                    state.next_status_update.flush_lsn,
                    state.next_status_update.apply_lsn,
                    message.reply() == 1,
                )
                .await?;

            Ok(HandleMessageResult::no_event())
        }
        _ => Ok(HandleMessageResult::no_event()),
    }
}

/// Processes logical replication messages and converts them to typed events.
///
/// This function handles the core logic of transforming Postgres's logical
/// replication protocol messages into strongly-typed [`Event`] instances. It
/// determines transaction boundaries, validates message ordering, and routes
/// each message type to its specialized handler.
///
/// The function ensures proper LSN tracking by combining start LSN (for WAL
/// position) with commit LSN (for transaction ordering) to maintain both
/// temporal and transactional consistency in the event stream.
async fn handle_logical_replication_message<S, T>(
    state: &mut ApplyLoopState,
    start_lsn: PgLsn,
    message: LogicalReplicationMessage,
    schema_store: &S,
    hook: &T,
) -> EtlResult<HandleMessageResult>
where
    S: SchemaStore + Clone + Send + 'static,
    T: ApplyLoopHook,
{
    let commit_lsn = get_commit_lsn(state, &message)?;

    match &message {
        LogicalReplicationMessage::Begin(begin_body) => {
            handle_begin_message(state, start_lsn, commit_lsn, begin_body).await
        }
        LogicalReplicationMessage::Commit(commit_body) => {
            handle_commit_message(state, start_lsn, commit_lsn, commit_body, hook).await
        }
        LogicalReplicationMessage::Relation(relation_body) => {
            handle_relation_message(
                state,
                start_lsn,
                commit_lsn,
                relation_body,
                schema_store,
                hook,
            )
            .await
        }
        LogicalReplicationMessage::Insert(insert_body) => {
            handle_insert_message(
                state,
                start_lsn,
                commit_lsn,
                insert_body,
                hook,
                schema_store,
            )
            .await
        }
        LogicalReplicationMessage::Update(update_body) => {
            handle_update_message(
                state,
                start_lsn,
                commit_lsn,
                update_body,
                hook,
                schema_store,
            )
            .await
        }
        LogicalReplicationMessage::Delete(delete_body) => {
            handle_delete_message(
                state,
                start_lsn,
                commit_lsn,
                delete_body,
                hook,
                schema_store,
            )
            .await
        }
        LogicalReplicationMessage::Truncate(truncate_body) => {
            handle_truncate_message(state, start_lsn, commit_lsn, truncate_body, hook).await
        }
        LogicalReplicationMessage::Origin(_) => Ok(HandleMessageResult::default()),
        LogicalReplicationMessage::Type(_) => Ok(HandleMessageResult::default()),
        _ => Ok(HandleMessageResult::default()),
    }
}

/// Determines the commit LSN for a replication message based on transaction state.
///
/// This function extracts the appropriate commit LSN depending on the message type.
/// For `BEGIN` messages, it uses the final LSN from the message payload. For all
/// other message types, it retrieves the previously stored `remote_final_lsn`
/// that was set when the transaction began.
fn get_commit_lsn(state: &ApplyLoopState, message: &LogicalReplicationMessage) -> EtlResult<PgLsn> {
    // If we are in a `Begin` message, the `commit_lsn` is the `final_lsn` of the payload, in all the
    // other cases we read the `remote_final_lsn` which should be always set in case we are within or
    // at the end of a transaction (meaning that the event type is different from `Begin`).
    if let LogicalReplicationMessage::Begin(message) = message {
        Ok(PgLsn::from(message.final_lsn()))
    } else {
        state.remote_final_lsn.ok_or_else(|| {
            etl_error!(
                ErrorKind::InvalidState,
                "Invalid transaction",
                "A transaction should have started for get_commit_lsn to be performed"
            )
        })
    }
}

/// Handles Postgres BEGIN messages that mark transaction boundaries.
///
/// This function processes transaction start events by validating the event type
/// and storing the final LSN for the transaction. The final LSN represents where
/// the transaction will commit in the WAL, enabling proper transaction ordering
/// and consistency maintenance.
///
/// The stored `remote_final_lsn` is used by subsequent message handlers to ensure
/// all events within the transaction share the same commit boundary identifier.
async fn handle_begin_message(
    state: &mut ApplyLoopState,
    start_lsn: PgLsn,
    commit_lsn: PgLsn,
    message: &protocol::BeginBody,
) -> EtlResult<HandleMessageResult> {
    // We track the final lsn of this transaction, which should be equal to the `commit_lsn` of the
    // `Commit` message.
    let final_lsn = PgLsn::from(message.final_lsn());
    state.remote_final_lsn = Some(final_lsn);

    // Convert event from the protocol message.
    let event = parse_event_from_begin_message(start_lsn, commit_lsn, message);

    Ok(HandleMessageResult::return_event(Event::Begin(event)))
}

/// Handles Postgres COMMIT messages that complete transactions.
///
/// This function processes transaction completion events by validating LSN
/// consistency, coordinating with table synchronization workers, and preparing
/// the transaction boundary information for batch processing.
///
/// The function ensures the commit LSN matches the expected final LSN from the
/// corresponding BEGIN message, maintaining transaction integrity. It also
/// determines whether this commit should trigger worker termination (for table
/// sync workers reaching their target LSN).
async fn handle_commit_message<T>(
    state: &mut ApplyLoopState,
    start_lsn: PgLsn,
    commit_lsn: PgLsn,
    message: &protocol::CommitBody,
    hook: &T,
) -> EtlResult<HandleMessageResult>
where
    T: ApplyLoopHook,
{
    // We take the LSN that belongs to the current transaction, however, if there is no
    // LSN, it means that a `Begin` message was not received before this `Commit` which means
    // we are in an inconsistent state.
    let Some(remote_final_lsn) = state.remote_final_lsn.take() else {
        bail!(
            ErrorKind::InvalidState,
            "Invalid transaction",
            "A transaction should have started for handle_commit_message to be performed"
        );
    };

    // If the commit lsn of the message is different from the remote final lsn, it means that the
    // transaction that was started expect a different commit lsn in the commit message. In this case,
    // we want to bail assuming we are in an inconsistent state.
    let commit_lsn_msg = PgLsn::from(message.commit_lsn());
    if commit_lsn_msg != remote_final_lsn {
        bail!(
            ErrorKind::ValidationError,
            "Invalid commit LSN",
            format!(
                "Incorrect commit LSN {} in COMMIT message (expected {})",
                commit_lsn_msg, remote_final_lsn
            )
        );
    }

    let end_lsn = PgLsn::from(message.end_lsn());

    // We call `process_syncing_tables` with `update_state` set to false here because we do not yet want
    // to update the table state. This function will be called again in `handle_replication_message_batch`
    // with `update_state` set to true *after* sending the batch to the destination. This order is needed
    // for consistency because otherwise we might update the table state before receiving an ack from the
    // destination.
    let continue_loop = hook.process_syncing_tables(end_lsn, false).await?;

    // Convert event from the protocol message.
    let event = parse_event_from_commit_message(start_lsn, commit_lsn, message);

    // We mark this as the last commit end LSN since we want to be able to track from the outside
    // what was the biggest transaction boundary LSN which was successfully applied.
    //
    // The rationale for using only the `end_lsn` of the `Commit` message is that once we found a
    // commit and successfully processed it, we can say that the next byte we want is the next transaction
    // since if we were to store an intermediate `end_lsn` (from a dml operation within a transaction)
    // the replication will still start from a transaction boundary, that is, a `Begin` statement in
    // our case.
    if continue_loop {
        Ok(HandleMessageResult::return_boundary_event(
            Event::Commit(event),
            end_lsn,
        ))
    } else {
        // If we are told to stop the loop, it means we reached the end of processing for this specific
        // worker, so we gracefully stop processing the batch, but we include in the batch the last processed
        // element, in this case the `Commit` message.
        Ok(HandleMessageResult::finish_batch_and_return_boundary_event(
            Event::Commit(event),
            end_lsn,
        ))
    }
}

/// Handles Postgres RELATION messages that describe table schemas.
///
/// This function processes schema definition messages by validating that table
/// schemas haven't changed unexpectedly during replication. Schema stability
/// is critical for maintaining data consistency between source and destination.
///
/// When schema changes are detected, the function creates appropriate error
/// conditions and signals batch termination to prevent processing of events
/// with mismatched schemas. This protection mechanism ensures data integrity
/// by failing fast on incompatible schema evolution.
async fn handle_relation_message<S, T>(
    state: &mut ApplyLoopState,
    start_lsn: PgLsn,
    commit_lsn: PgLsn,
    message: &protocol::RelationBody,
    schema_store: &S,
    hook: &T,
) -> EtlResult<HandleMessageResult>
where
    S: SchemaStore + Clone + Send + 'static,
    T: ApplyLoopHook,
{
    let Some(remote_final_lsn) = state.remote_final_lsn else {
        bail!(
            ErrorKind::InvalidState,
            "Invalid transaction",
            "A transaction should have started for handle_relation_message to be performed"
        );
    };

    let table_id = TableId::new(message.rel_id());

    if !hook
        .should_apply_changes(table_id, remote_final_lsn)
        .await?
    {
        return Ok(HandleMessageResult::no_event());
    }

    // If no table schema is found, it means that something went wrong since we should have schemas
    // ready before starting the apply loop.
    let existing_table_schema =
        schema_store
            .get_table_schema(&table_id)
            .await?
            .ok_or_else(|| {
                etl_error!(
                    ErrorKind::MissingTableSchema,
                    "Table not found in the schema cache",
                    format!("The table schema for table {table_id} was not found in the cache")
                )
            })?;

    // Convert event from the protocol message.
    let event = parse_event_from_relation_message(start_lsn, commit_lsn, message)?;

    // We compare the table schema from the relation message with the existing schema (if any).
    // The purpose of this comparison is that we want to throw an error and stop the processing
    // of any table that incurs in a schema change after the initial table sync is performed.
    if !existing_table_schema.partial_eq(&event.table_schema) {
        let error = TableReplicationError::with_solution(
            table_id,
            format!("The schema for table {table_id} has changed during streaming"),
            "ETL doesn't support schema changes at this point in time, rollback the schema",
            RetryPolicy::ManualRetry,
        );

        return Ok(HandleMessageResult::finish_batch_and_exclude_event(error));
    }

    Ok(HandleMessageResult::return_event(Event::Relation(event)))
}

/// Handles Postgres INSERT messages for row insertion events.
async fn handle_insert_message<S, T>(
    state: &mut ApplyLoopState,
    start_lsn: PgLsn,
    commit_lsn: PgLsn,
    message: &protocol::InsertBody,
    hook: &T,
    schema_store: &S,
) -> EtlResult<HandleMessageResult>
where
    S: SchemaStore + Clone + Send + 'static,
    T: ApplyLoopHook,
{
    let Some(remote_final_lsn) = state.remote_final_lsn else {
        bail!(
            ErrorKind::InvalidState,
            "Invalid transaction",
            "A transaction should have started for handle_insert_message to be performed"
        );
    };

    if !hook
        .should_apply_changes(TableId::new(message.rel_id()), remote_final_lsn)
        .await?
    {
        return Ok(HandleMessageResult::no_event());
    }

    // Convert event from the protocol message.
    let event =
        parse_event_from_insert_message(schema_store, start_lsn, commit_lsn, message).await?;

    Ok(HandleMessageResult::return_event(Event::Insert(event)))
}

/// Handles Postgres UPDATE messages for row modification events.
async fn handle_update_message<S, T>(
    state: &mut ApplyLoopState,
    start_lsn: PgLsn,
    commit_lsn: PgLsn,
    message: &protocol::UpdateBody,
    hook: &T,
    schema_store: &S,
) -> EtlResult<HandleMessageResult>
where
    S: SchemaStore + Clone + Send + 'static,
    T: ApplyLoopHook,
{
    let Some(remote_final_lsn) = state.remote_final_lsn else {
        bail!(
            ErrorKind::InvalidState,
            "Invalid transaction",
            "A transaction should have started for handle_update_message to be performed"
        );
    };

    if !hook
        .should_apply_changes(TableId::new(message.rel_id()), remote_final_lsn)
        .await?
    {
        return Ok(HandleMessageResult::no_event());
    }

    // Convert event from the protocol message.
    let event =
        parse_event_from_update_message(schema_store, start_lsn, commit_lsn, message).await?;

    Ok(HandleMessageResult::return_event(Event::Update(event)))
}

/// Handles Postgres DELETE messages for row removal events.
async fn handle_delete_message<S, T>(
    state: &mut ApplyLoopState,
    start_lsn: PgLsn,
    commit_lsn: PgLsn,
    message: &protocol::DeleteBody,
    hook: &T,
    schema_store: &S,
) -> EtlResult<HandleMessageResult>
where
    S: SchemaStore + Clone + Send + 'static,
    T: ApplyLoopHook,
{
    let Some(remote_final_lsn) = state.remote_final_lsn else {
        bail!(
            ErrorKind::InvalidState,
            "Invalid transaction",
            "A transaction should have started for handle_delete_message to be performed"
        );
    };

    if !hook
        .should_apply_changes(TableId::new(message.rel_id()), remote_final_lsn)
        .await?
    {
        return Ok(HandleMessageResult::no_event());
    }

    // Convert event from the protocol message.
    let event =
        parse_event_from_delete_message(schema_store, start_lsn, commit_lsn, message).await?;

    Ok(HandleMessageResult::return_event(Event::Delete(event)))
}

/// Handles Postgres TRUNCATE messages for bulk table clearing operations.
///
/// This function processes table truncation events by validating the event type,
/// ensuring transaction context, and filtering the affected table list based on
/// hook decisions. Since TRUNCATE can affect multiple tables simultaneously,
/// it evaluates each table individually.
async fn handle_truncate_message<T>(
    state: &mut ApplyLoopState,
    start_lsn: PgLsn,
    commit_lsn: PgLsn,
    message: &protocol::TruncateBody,
    hook: &T,
) -> EtlResult<HandleMessageResult>
where
    T: ApplyLoopHook,
{
    let Some(remote_final_lsn) = state.remote_final_lsn else {
        bail!(
            ErrorKind::InvalidState,
            "Invalid transaction",
            "A transaction should have started for handle_truncate_message to be performed"
        );
    };

    // We collect only the relation ids for which we are allow to apply changes, thus in this case
    // the truncation.
    let mut rel_ids = Vec::with_capacity(message.rel_ids().len());
    for &table_id in message.rel_ids().iter() {
        if hook
            .should_apply_changes(TableId::new(table_id), remote_final_lsn)
            .await?
        {
            rel_ids.push(table_id)
        }
    }
    // If nothing to apply, skip conversion entirely
    if rel_ids.is_empty() {
        return Ok(HandleMessageResult::no_event());
    }

    // Convert event from the protocol message.
    let event = parse_event_from_truncate_message(start_lsn, commit_lsn, message, rel_ids);

    Ok(HandleMessageResult::return_event(Event::Truncate(event)))
}<|MERGE_RESOLUTION|>--- conflicted
+++ resolved
@@ -622,41 +622,11 @@
 where
     D: Destination + Clone + Send + 'static,
 {
-<<<<<<< HEAD
     // TODO: figure out if we can send a slice to the destination instead of a vec
     //  that would allow use to avoid new allocations of the `events_batch` vec and
     //  we could just call clear() on it.
     let events_batch =
         std::mem::replace(&mut state.events_batch, Vec::with_capacity(max_batch_size));
-=======
-    let elapsed = state.last_batch_send_time.elapsed();
-    // `elapsed` could be zero in case current time is earlier than `last_batch_send_time`.
-    // We send the batch even in this case to make sure `last_batch_send_time` is reset to
-    // a new value and to avoid getting stuck with some events in the batch.
-    let time_to_send_batch = elapsed.is_zero() || elapsed > max_batch_fill_duration;
-
-    if time_to_send_batch || state.events_batch.len() >= max_batch_size || end_batch.is_some() {
-        if !state.events_batch.is_empty() {
-            // TODO: figure out if we can send a slice to the destination instead of a vec
-            // that would allow use to avoid new allocations of the `events_batch` vec and
-            // we could just call clear() on it.
-            let events_batch =
-                std::mem::replace(&mut state.events_batch, Vec::with_capacity(max_batch_size));
-
-            let num_events = events_batch.len();
-            info!("sending batch of {} events to destination", num_events);
-            let before_sending = Instant::now();
-
-            destination.write_events(events_batch).await?;
-
-            counter!(ETL_ITEMS_COPIED_TOTAL, PHASE => APPLY).increment(num_events as u64);
-            gauge!(ETL_BATCH_SIZE).set(num_events as f64);
-            let send_duration_secs = before_sending.elapsed().as_millis() as f64 / MILLIS_PER_SEC;
-            histogram!(ETL_BATCH_SEND_DURATION_SECONDS, PHASE => APPLY).record(send_duration_secs);
-
-            state.last_batch_send_time = Instant::now();
-        }
->>>>>>> 6960de54
 
     let batch_size = events_batch.len();
     info!("sending batch of {} events to destination", batch_size);
@@ -665,11 +635,11 @@
 
     destination.write_events(events_batch).await?;
 
-    counter!(ETL_APPLY_EVENTS_COPIED_TOTAL).increment(batch_size as u64);
+    counter!(ETL_ITEMS_COPIED_TOTAL, PHASE => APPLY).increment(batch_size as u64);
     gauge!(ETL_BATCH_SIZE).set(batch_size as f64);
 
-    let time_taken_to_send = before_sending.elapsed().as_millis();
-    gauge!(ETL_BATCH_SEND_MILLISECONDS_TOTAL).set(time_taken_to_send as f64);
+    let send_duration_secs = before_sending.elapsed().as_millis() as f64 / MILLIS_PER_SEC;
+    histogram!(ETL_BATCH_SEND_DURATION_SECONDS, PHASE => APPLY).record(send_duration_secs);
 
     // We tell the stream to reset the timer when it is polled the next time, this way the deadline
     // is restarted.
