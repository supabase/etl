--- conflicted
+++ resolved
@@ -1,31 +1,30 @@
-<<<<<<< HEAD
-use crate::bail;
-=======
 use etl_config::shared::PipelineConfig;
 use etl_postgres::replication::worker::WorkerType;
-use etl_postgres::types::TableId;
+use etl_postgres::types::{
+    ReplicatedTableSchema, ReplicationMask, SnapshotId, TableId, TableSchema,
+};
 use futures::StreamExt;
 use metrics::{counter, histogram};
 use postgres_replication::protocol;
 use postgres_replication::protocol::{LogicalReplicationMessage, ReplicationMessage};
 use std::future::Future;
 use std::pin::Pin;
+use std::str::FromStr;
 use std::sync::Arc;
 use std::time::{Duration, Instant};
 use tokio::pin;
 use tokio_postgres::types::PgLsn;
-use tracing::log::warn;
-use tracing::{debug, info};
-
->>>>>>> d0183e3f
+use tracing::{debug, info, warn};
+
+use crate::bail;
 use crate::concurrency::shutdown::ShutdownRx;
 use crate::concurrency::signal::SignalRx;
 use crate::concurrency::stream::{TimeoutStream, TimeoutStreamResult};
 use crate::conversions::event::{
-    DDL_MESSAGE_PREFIX, parse_event_from_begin_message, parse_event_from_commit_message,
-    parse_event_from_delete_message, parse_event_from_insert_message,
-    parse_event_from_truncate_message, parse_event_from_update_message,
-    parse_replicated_column_names, parse_schema_change_message,
+    DDL_MESSAGE_PREFIX, SchemaChangeMessage, parse_event_from_begin_message,
+    parse_event_from_commit_message, parse_event_from_delete_message,
+    parse_event_from_insert_message, parse_event_from_truncate_message,
+    parse_event_from_update_message, parse_replicated_column_names,
 };
 use crate::destination::Destination;
 use crate::error::{ErrorKind, EtlResult};
@@ -39,22 +38,6 @@
 use crate::replication::stream::EventsStream;
 use crate::store::schema::SchemaStore;
 use crate::types::{Event, PipelineId, RelationEvent};
-use etl_config::shared::PipelineConfig;
-use etl_postgres::replication::worker::WorkerType;
-use etl_postgres::types::{
-    ReplicatedTableSchema, ReplicationMask, SnapshotId, TableId, TableSchema,
-};
-use futures::StreamExt;
-use metrics::histogram;
-use postgres_replication::protocol;
-use postgres_replication::protocol::{LogicalReplicationMessage, ReplicationMessage};
-use std::future::Future;
-use std::pin::Pin;
-use std::sync::Arc;
-use std::time::{Duration, Instant};
-use tokio::pin;
-use tokio_postgres::types::PgLsn;
-use tracing::{debug, info, warn};
 
 /// The minimum interval (in milliseconds) between consecutive status updates.
 ///
@@ -1050,11 +1033,8 @@
                 insert_body,
                 hook,
                 schema_store,
-<<<<<<< HEAD
                 replication_masks,
-=======
                 pipeline_id,
->>>>>>> d0183e3f
             )
             .await
         }
@@ -1065,11 +1045,8 @@
                 update_body,
                 hook,
                 schema_store,
-<<<<<<< HEAD
                 replication_masks,
-=======
                 pipeline_id,
->>>>>>> d0183e3f
             )
             .await
         }
@@ -1080,11 +1057,8 @@
                 delete_body,
                 hook,
                 schema_store,
-<<<<<<< HEAD
                 replication_masks,
-=======
                 pipeline_id,
->>>>>>> d0183e3f
             )
             .await
         }
@@ -1356,11 +1330,8 @@
     message: &protocol::InsertBody,
     hook: &T,
     schema_store: &S,
-<<<<<<< HEAD
     replication_masks: &ReplicationMasks,
-=======
     pipeline_id: PipelineId,
->>>>>>> d0183e3f
 ) -> EtlResult<HandleMessageResult>
 where
     S: SchemaStore + Clone + Send + 'static,
@@ -1393,21 +1364,12 @@
 
     // Convert event from the protocol message.
     let event = parse_event_from_insert_message(
-<<<<<<< HEAD
         replicated_table_schema,
         start_lsn,
         remote_final_lsn,
         message,
+        pipeline_id,
     )?;
-=======
-        schema_store,
-        start_lsn,
-        remote_final_lsn,
-        message,
-        pipeline_id,
-    )
-    .await?;
->>>>>>> d0183e3f
 
     Ok(HandleMessageResult::return_event(Event::Insert(event)))
 }
@@ -1419,11 +1381,8 @@
     message: &protocol::UpdateBody,
     hook: &T,
     schema_store: &S,
-<<<<<<< HEAD
     replication_masks: &ReplicationMasks,
-=======
     pipeline_id: PipelineId,
->>>>>>> d0183e3f
 ) -> EtlResult<HandleMessageResult>
 where
     S: SchemaStore + Clone + Send + 'static,
@@ -1456,21 +1415,12 @@
 
     // Convert event from the protocol message.
     let event = parse_event_from_update_message(
-<<<<<<< HEAD
         replicated_table_schema,
         start_lsn,
         remote_final_lsn,
         message,
+        pipeline_id,
     )?;
-=======
-        schema_store,
-        start_lsn,
-        remote_final_lsn,
-        message,
-        pipeline_id,
-    )
-    .await?;
->>>>>>> d0183e3f
 
     Ok(HandleMessageResult::return_event(Event::Update(event)))
 }
@@ -1482,11 +1432,8 @@
     message: &protocol::DeleteBody,
     hook: &T,
     schema_store: &S,
-<<<<<<< HEAD
     replication_masks: &ReplicationMasks,
-=======
     pipeline_id: PipelineId,
->>>>>>> d0183e3f
 ) -> EtlResult<HandleMessageResult>
 where
     S: SchemaStore + Clone + Send + 'static,
@@ -1519,21 +1466,12 @@
 
     // Convert event from the protocol message.
     let event = parse_event_from_delete_message(
-<<<<<<< HEAD
         replicated_table_schema,
         start_lsn,
         remote_final_lsn,
         message,
+        pipeline_id,
     )?;
-=======
-        schema_store,
-        start_lsn,
-        remote_final_lsn,
-        message,
-        pipeline_id,
-    )
-    .await?;
->>>>>>> d0183e3f
 
     Ok(HandleMessageResult::return_event(Event::Delete(event)))
 }
@@ -1636,7 +1574,7 @@
     };
 
     let content = message.content()?;
-    let Ok(schema_change_message) = parse_schema_change_message(content) else {
+    let Ok(schema_change_message) = SchemaChangeMessage::from_str(content) else {
         bail!(
             ErrorKind::InvalidData,
             "Failed to parse DDL schema change message",
