--- conflicted
+++ resolved
@@ -454,11 +454,7 @@
                     &destination,
                     &hook,
                     config.batch.max_size,
-<<<<<<< HEAD
-                    max_batch_fill_duration,
                     pipeline_id
-=======
->>>>>>> 3c9dcc62
                 )
                 .await?;
                 if !continue_loop {
@@ -518,6 +514,7 @@
 ///
 /// This function performs synchronization under the assumption that transaction boundary events are
 /// always processed and never skipped.
+#[expect(clippy::too_many_arguments)]
 async fn handle_replication_message_with_timeout<S, D, T>(
     state: &mut ApplyLoopState,
     mut events_stream: Pin<&mut TimeoutEventsStream>,
@@ -526,11 +523,7 @@
     destination: &D,
     hook: &T,
     max_batch_size: usize,
-<<<<<<< HEAD
-    max_batch_fill_duration: Duration,
     pipeline_id: PipelineId,
-=======
->>>>>>> 3c9dcc62
 ) -> EtlResult<bool>
 where
     S: SchemaStore + Clone + Send + 'static,
@@ -568,22 +561,16 @@
                 // we don't produce any events to the destination but downstream code treats it as if
                 // those evets are "persisted".
                 if !state.events_batch.is_empty() {
-                    send_batch(state, events_stream.as_mut(), destination, max_batch_size).await?;
+                    send_batch(
+                        state,
+                        events_stream.as_mut(),
+                        destination,
+                        max_batch_size,
+                        pipeline_id,
+                    )
+                    .await?;
                 }
 
-<<<<<<< HEAD
-    try_send_batch(
-        state,
-        result.end_batch,
-        result.table_replication_error,
-        destination,
-        hook,
-        max_batch_size,
-        max_batch_fill_duration,
-        pipeline_id,
-    )
-    .await
-=======
                 // If we have a caught table error, we want to mark the table as errored.
                 //
                 // Note that if we have a failure after marking a table as errored and events will
@@ -622,83 +609,42 @@
 
             if !state.events_batch.is_empty() {
                 // We send the non-empty batch.
-                send_batch(state, events_stream.as_mut(), destination, max_batch_size).await?;
+                send_batch(
+                    state,
+                    events_stream.as_mut(),
+                    destination,
+                    max_batch_size,
+                    pipeline_id,
+                )
+                .await?;
             }
 
             // We perform synchronization, to make sure that tables are synced.
             synchronize(state, hook).await
         }
     }
->>>>>>> 3c9dcc62
 }
 
 /// Sends the current batch of events to the destination and updates metrics.
 ///
-<<<<<<< HEAD
-/// This function implements the batching strategy by checking multiple conditions:
-/// size limits, timing constraints, and forced batch completion signals. When any
-/// condition is met, it sends the accumulated events to the destination and updates
-/// the replication state accordingly.
-///
-/// After confirming that events are durably persisted in the destination, it performs synchronization
-/// between all workers and notifies Postgres about the progress.
-#[expect(clippy::too_many_arguments)]
-async fn try_send_batch<D, T>(
-=======
 /// Swaps out the in-memory batch to avoid reallocations, persists the events
 /// via [`Destination::write_events`], records counters and timings, and resets
 /// the stream timeout to continue batching.
 async fn send_batch<D>(
->>>>>>> 3c9dcc62
     state: &mut ApplyLoopState,
     events_stream: Pin<&mut TimeoutEventsStream>,
     destination: &D,
     max_batch_size: usize,
-<<<<<<< HEAD
-    max_batch_fill_duration: Duration,
     pipeline_id: PipelineId,
-) -> EtlResult<bool>
-=======
 ) -> EtlResult<()>
->>>>>>> 3c9dcc62
 where
     D: Destination + Clone + Send + 'static,
 {
-<<<<<<< HEAD
-    let elapsed = state.last_batch_send_time.elapsed();
-    // `elapsed` could be zero in case current time is earlier than `last_batch_send_time`.
-    // We send the batch even in this case to make sure `last_batch_send_time` is reset to
-    // a new value and to avoid getting stuck with some events in the batch.
-    let time_to_send_batch = elapsed.is_zero() || elapsed > max_batch_fill_duration;
-
-    if time_to_send_batch || state.events_batch.len() >= max_batch_size || end_batch.is_some() {
-        if !state.events_batch.is_empty() {
-            // TODO: figure out if we can send a slice to the destination instead of a vec
-            // that would allow use to avoid new allocations of the `events_batch` vec and
-            // we could just call clear() on it.
-            let events_batch =
-                std::mem::replace(&mut state.events_batch, Vec::with_capacity(max_batch_size));
-
-            let num_events = events_batch.len();
-            info!("sending batch of {} events to destination", num_events);
-            let before_sending = Instant::now();
-
-            destination.write_events(events_batch).await?;
-
-            counter!(ETL_ITEMS_COPIED_TOTAL, PIPELINE_ID => pipeline_id.to_string(), PHASE => APPLY).increment(num_events as u64);
-            gauge!(ETL_BATCH_SIZE, PIPELINE_ID => pipeline_id.to_string()).set(num_events as f64);
-            let send_duration_secs = before_sending.elapsed().as_millis() as f64 / MILLIS_PER_SEC;
-            histogram!(ETL_BATCH_SEND_DURATION_SECONDS, PIPELINE_ID => pipeline_id.to_string(), PHASE => APPLY).record(send_duration_secs);
-
-            state.last_batch_send_time = Instant::now();
-        }
-=======
     // TODO: figure out if we can send a slice to the destination instead of a vec
     //  that would allow use to avoid new allocations of the `events_batch` vec and
     //  we could just call clear() on it.
     let events_batch =
         std::mem::replace(&mut state.events_batch, Vec::with_capacity(max_batch_size));
->>>>>>> 3c9dcc62
 
     let batch_size = events_batch.len();
     info!("sending batch of {} events to destination", batch_size);
@@ -707,11 +653,12 @@
 
     destination.write_events(events_batch).await?;
 
-    counter!(ETL_ITEMS_COPIED_TOTAL, PHASE => APPLY).increment(batch_size as u64);
-    gauge!(ETL_BATCH_SIZE).set(batch_size as f64);
+    counter!(ETL_ITEMS_COPIED_TOTAL, PIPELINE_ID => pipeline_id.to_string(), PHASE => APPLY)
+        .increment(batch_size as u64);
+    gauge!(ETL_BATCH_SIZE, PIPELINE_ID => pipeline_id.to_string()).set(batch_size as f64);
 
     let send_duration_secs = before_sending.elapsed().as_millis() as f64 / MILLIS_PER_SEC;
-    histogram!(ETL_BATCH_SEND_DURATION_SECONDS, PHASE => APPLY).record(send_duration_secs);
+    histogram!(ETL_BATCH_SEND_DURATION_SECONDS, PIPELINE_ID => pipeline_id.to_string(), PHASE => APPLY).record(send_duration_secs);
 
     // We tell the stream to reset the timer when it is polled the next time, this way the deadline
     // is restarted.
