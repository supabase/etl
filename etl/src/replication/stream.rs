use etl_postgres::types::ColumnSchema;
use etl_postgres::types::POSTGRES_EPOCH;
use futures::{Stream, ready};
use pin_project_lite::pin_project;
use postgres_replication::LogicalReplicationStream;
use postgres_replication::protocol::{LogicalReplicationMessage, ReplicationMessage};
use std::pin::Pin;
use std::task::{Context, Poll};
use std::time::{Duration, Instant};
use tokio_postgres::CopyOutStream;
use tokio_postgres::types::PgLsn;
use tracing::debug;
#[cfg(feature = "failpoints")]
use tracing::warn;

use crate::conversions::table_row::parse_table_row_from_postgres_copy_bytes;
use crate::error::{ErrorKind, EtlResult};
use crate::etl_error;
<<<<<<< HEAD
#[cfg(feature = "failpoints")]
use crate::failpoints::{SEND_STATUS_UPDATE_FP, etl_fail_point_active};
use crate::metrics::{ETL_COPIED_TABLE_ROW_SIZE_BYTES, PIPELINE_ID_LABEL};
=======
use crate::metrics::{ETL_BYTES_PROCESSED_TOTAL, EVENT_TYPE_LABEL, PIPELINE_ID_LABEL};
>>>>>>> d0183e3f
use crate::types::{PipelineId, TableRow};
use metrics::counter;

/// The amount of milliseconds between two consecutive status updates in case no forced update
/// is requested.
const STATUS_UPDATE_INTERVAL: Duration = Duration::from_millis(100);

pin_project! {
    /// A stream that yields rows from a Postgres COPY operation.
    ///
    /// This stream wraps a [`CopyOutStream`] and converts each row into a [`TableRow`]
    /// using the provided column schemas. The conversion process handles both text and
    /// binary format data.
    #[must_use = "streams do nothing unless polled"]
    pub struct TableCopyStream<I> {
        #[pin]
        stream: CopyOutStream,
        column_schemas: I,
        pipeline_id: PipelineId,
    }
}

impl<I> TableCopyStream<I> {
    /// Creates a new [`TableCopyStream`] from a [`CopyOutStream`] and column schemas.
    ///
    /// The column schemas are used to convert the raw Postgres data into [`TableRow`]s.
    pub fn wrap(stream: CopyOutStream, column_schemas: I, pipeline_id: PipelineId) -> Self {
        Self {
            stream,
            column_schemas,
            pipeline_id,
        }
    }
}

impl<'a, I> Stream for TableCopyStream<I>
where
    I: Iterator<Item = &'a ColumnSchema> + Clone,
{
    type Item = EtlResult<TableRow>;

    /// Polls the stream for the next converted table row with comprehensive error handling.
    ///
    /// This method handles the complex process of converting raw Postgres COPY data into
    /// structured [`TableRow`] objects, with detailed error reporting for various failure modes.
    fn poll_next(self: Pin<&mut Self>, cx: &mut Context<'_>) -> Poll<Option<Self::Item>> {
        let this = self.project();
        match ready!(this.stream.poll_next(cx)) {
            // TODO: allow pluggable table row conversion based on if the data is in text or binary format.
            Some(Ok(row)) => {
<<<<<<< HEAD
                // Emit raw row size in bytes. This is a low-effort way to estimate table rows size.
                histogram!(
                    ETL_COPIED_TABLE_ROW_SIZE_BYTES,
                    PIPELINE_ID_LABEL => this.pipeline_id.to_string()
=======
                counter!(
                    ETL_BYTES_PROCESSED_TOTAL,
                    PIPELINE_ID_LABEL => this.pipeline_id.to_string(),
                    EVENT_TYPE_LABEL => "copy"
>>>>>>> d0183e3f
                )
                .increment(row.len() as u64);

                // CONVERSION PHASE: Transform raw bytes into structured TableRow
                // This is where most errors occur due to data format or type issues
                match parse_table_row_from_postgres_copy_bytes(&row, this.column_schemas.clone()) {
                    Ok(row) => Poll::Ready(Some(Ok(row))),
                    Err(err) => {
                        // CONVERSION ERROR: Preserve full error context for debugging
                        // These errors typically indicate schema mismatches or data corruption
                        Poll::Ready(Some(Err(err)))
                    }
                }
            }
            Some(Err(err)) => {
                // PROTOCOL ERROR: Postgres connection or protocol-level failure
                // Convert tokio-postgres errors to ETL errors with additional context
                Poll::Ready(Some(Err(err.into())))
            }
            None => {
                // STREAM END: Normal completion - no more rows available
                // This is the success termination condition for table copying
                Poll::Ready(None)
            }
        }
    }
}

pin_project! {
    pub struct EventsStream {
        #[pin]
        stream: LogicalReplicationStream,
        last_update: Option<Instant>,
        last_flush_lsn: Option<PgLsn>,
    }
}

impl EventsStream {
    /// Creates a new [`EventsStream`] from a [`LogicalReplicationStream`].
    pub fn wrap(stream: LogicalReplicationStream) -> Self {
        Self {
            stream,
            last_update: None,
            last_flush_lsn: None,
        }
    }

    /// Sends a status update to the Postgres server.
    ///
    /// This method implements a status update logic that balances Postgres's need for
    /// progress information with network efficiency and system performance. It handles multiple
    /// error scenarios and edge cases related to time synchronization and network communication.
    pub async fn send_status_update(
        self: Pin<&mut Self>,
        write_lsn: PgLsn,
        mut flush_lsn: PgLsn,
        force: bool,
    ) -> EtlResult<()> {
        // If the failpoint is active, we do not send any status update. This is useful for testing
        // the system when we want to check what happens when no status updates are sent.
        #[cfg(feature = "failpoints")]
        if etl_fail_point_active(SEND_STATUS_UPDATE_FP) {
            warn!("not sending status update due to active failpoint");

            return Ok(());
        }

        let this = self.project();

        // If the new LSN is less than the last one, we can safely ignore it, since we only want
        // to report monotonically increasing LSN values.
        if let Some(last_flush_lsn) = this.last_flush_lsn
            && flush_lsn < *last_flush_lsn
        {
            flush_lsn = *last_flush_lsn;
        }

        // If we are not forced to send an update, we can willingly do so based on a set of conditions.
        if !force
            && let (Some(last_update), Some(last_flush)) =
                (this.last_update.as_mut(), this.last_flush_lsn.as_mut())
        {
            // The reason for only checking `flush_lsn` and `apply_lsn` is that if we are not
            // forced to send a status update to Postgres (when reply is requested), we want to just
            // notify it in case we actually durably flushed and persisted events, which is signaled via
            // the two aforementioned fields. Postgres mostly uses the 'write_lsn' field for
            // tracking what was received by the replication client but not what the client actually
            // safely stored.
            //
            // If we were to check `write_lsn` too, we would end up sending updates more frequently
            // when they are not requested, simply because the `write_lsn` is updated for every
            // incoming message in the apply loop.
            if flush_lsn == *last_flush && last_update.elapsed() < STATUS_UPDATE_INTERVAL {
                return Ok(());
            }
        }

        // The client's system clock at the time of transmission, as microseconds since midnight
        // on 2000-01-01.
        let ts = POSTGRES_EPOCH
            .elapsed()
            .map_err(|e| {
                etl_error!(
                    ErrorKind::InvalidState,
                    "Invalid PostgreSQL epoch",
                    e.to_string()
                )
            })?
            .as_micros() as i64;

        // We will send the `flush_lsn` as `apply_lsn` since in our case, we don't distinguish between
        // them as Postgres does. The reason is that `apply_lsn` is used to mark when an LSN is both
        // durable and visible, but from ETL's perspective we are fine with just it being durable, which
        // is marked via the `flush_lsn`.
        this.stream
            .standby_status_update(write_lsn, flush_lsn, flush_lsn, ts, 0)
            .await?;

        debug!(
            "status update successfully sent (write_lsn = {}, flush_lsn = {}, apply_lsn = {})",
            write_lsn, flush_lsn, flush_lsn
        );

        // Update the state after successful send.
        *this.last_update = Some(Instant::now());
        *this.last_flush_lsn = Some(flush_lsn);

        Ok(())
    }
}

impl Stream for EventsStream {
    type Item = EtlResult<ReplicationMessage<LogicalReplicationMessage>>;

    fn poll_next(self: Pin<&mut Self>, cx: &mut Context<'_>) -> Poll<Option<Self::Item>> {
        let this = self.project();
        match this.stream.poll_next(cx) {
            Poll::Ready(Some(Ok(item))) => Poll::Ready(Some(Ok(item))),
            Poll::Ready(Some(Err(err))) => Poll::Ready(Some(Err(err.into()))),
            Poll::Ready(None) => Poll::Ready(None),
            Poll::Pending => Poll::Pending,
        }
    }
}<|MERGE_RESOLUTION|>--- conflicted
+++ resolved
@@ -16,13 +16,9 @@
 use crate::conversions::table_row::parse_table_row_from_postgres_copy_bytes;
 use crate::error::{ErrorKind, EtlResult};
 use crate::etl_error;
-<<<<<<< HEAD
 #[cfg(feature = "failpoints")]
 use crate::failpoints::{SEND_STATUS_UPDATE_FP, etl_fail_point_active};
-use crate::metrics::{ETL_COPIED_TABLE_ROW_SIZE_BYTES, PIPELINE_ID_LABEL};
-=======
 use crate::metrics::{ETL_BYTES_PROCESSED_TOTAL, EVENT_TYPE_LABEL, PIPELINE_ID_LABEL};
->>>>>>> d0183e3f
 use crate::types::{PipelineId, TableRow};
 use metrics::counter;
 
@@ -73,17 +69,10 @@
         match ready!(this.stream.poll_next(cx)) {
             // TODO: allow pluggable table row conversion based on if the data is in text or binary format.
             Some(Ok(row)) => {
-<<<<<<< HEAD
-                // Emit raw row size in bytes. This is a low-effort way to estimate table rows size.
-                histogram!(
-                    ETL_COPIED_TABLE_ROW_SIZE_BYTES,
-                    PIPELINE_ID_LABEL => this.pipeline_id.to_string()
-=======
                 counter!(
                     ETL_BYTES_PROCESSED_TOTAL,
                     PIPELINE_ID_LABEL => this.pipeline_id.to_string(),
                     EVENT_TYPE_LABEL => "copy"
->>>>>>> d0183e3f
                 )
                 .increment(row.len() as u64);
 
