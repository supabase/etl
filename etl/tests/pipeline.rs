#![cfg(feature = "test-utils")]

use etl::destination::memory::MemoryDestination;
use etl::error::ErrorKind;
use etl::state::table::TableReplicationPhaseType;
use etl::test_utils::database::{spawn_source_database, test_table_name};
use etl::test_utils::event::group_events_by_type_and_table_id;
use etl::test_utils::notify::NotifyingStore;
use etl::test_utils::pipeline::{create_pipeline, create_pipeline_with};
use etl::test_utils::schema::assert_table_schema_columns;
use etl::test_utils::test_destination_wrapper::TestDestinationWrapper;
use etl::test_utils::test_schema::{
    TableSelection, assert_events_equal, build_expected_orders_inserts,
    build_expected_users_inserts, get_n_integers_sum, get_users_age_sum_from_rows,
    insert_mock_data, insert_users_data, setup_test_database_schema,
};
use etl::types::{Event, EventType, InsertEvent, PipelineId, Type};
use etl_config::shared::BatchConfig;
use etl_postgres::below_version;
use etl_postgres::replication::slots::EtlReplicationSlot;
use etl_postgres::tokio::test_utils::id_column_schema;
use etl_postgres::types::ColumnSchema;
use etl_postgres::version::POSTGRES_15;
use etl_telemetry::tracing::init_test_tracing;
use rand::random;
use std::time::Duration;
use tokio::time::sleep;

/// Creates a test column schema with sensible defaults.
fn test_column(
    name: &str,
    typ: Type,
    ordinal_position: i32,
    nullable: bool,
    primary_key: bool,
) -> ColumnSchema {
    ColumnSchema::new(
        name.to_string(),
        typ,
        -1,
        ordinal_position,
        if primary_key { Some(1) } else { None },
        nullable,
    )
}

#[tokio::test(flavor = "multi_thread")]
async fn pipeline_fails_when_slot_deleted_with_non_init_tables() {
    init_test_tracing();

    let database = spawn_source_database().await;
    let database_schema = setup_test_database_schema(&database, TableSelection::UsersOnly).await;

    let store = NotifyingStore::new();
    let destination = TestDestinationWrapper::wrap(MemoryDestination::new());

    let pipeline_id: PipelineId = random();
    let mut pipeline = create_pipeline(
        &database.config,
        pipeline_id,
        database_schema.publication_name(),
        store.clone(),
        destination.clone(),
    );

    // Wait for the table to finish syncing (not in Init state anymore).
    let sync_done_notify = store
        .notify_on_table_state_type(
            database_schema.users_schema().id,
            TableReplicationPhaseType::Ready,
        )
        .await;

    pipeline.start().await.unwrap();

    sync_done_notify.notified().await;

    pipeline.shutdown_and_wait().await.unwrap();

    // Verify that the replication slot for the apply worker exists.
    let apply_slot_name: String = EtlReplicationSlot::for_apply_worker(pipeline_id)
        .try_into()
        .unwrap();
    let slot_exists = database
        .replication_slot_exists(&apply_slot_name)
        .await
        .unwrap();
    assert!(slot_exists, "Apply slot should exist after pipeline start");

    // Delete the apply worker slot to simulate slot loss.
    database
        .run_sql(&format!(
            "select pg_drop_replication_slot('{apply_slot_name}')"
        ))
        .await
        .unwrap();
    let slot_exists = !database
        .replication_slot_exists(&apply_slot_name)
        .await
        .unwrap();
    assert!(slot_exists, "Apply slot should not exist after deletion");

    // Restart the pipeline - it should fail because tables are not in Init state.
    let mut pipeline = create_pipeline(
        &database.config,
        pipeline_id,
        database_schema.publication_name(),
        store.clone(),
        destination.clone(),
    );

    // The pipeline starts successfully (the actual work happens in a spawned task).
    pipeline.start().await.unwrap();

    // The error surfaces when we wait for the pipeline to complete.
    let wait_result = pipeline.wait().await;
    assert!(wait_result.is_err(), "Pipeline wait should fail");

    let err = wait_result.unwrap_err();
    assert!(
        err.kinds().contains(&ErrorKind::InvalidState),
        "Error should be InvalidState, got: {:?}",
        err.kinds()
    );

    // Verify that the slot was cleaned up (deleted) after the validation failure.
    let slot_exists = !database
        .replication_slot_exists(&apply_slot_name)
        .await
        .unwrap();
    assert!(
        slot_exists,
        "Apply slot should be deleted after validation failure"
    );
}

#[tokio::test(flavor = "multi_thread")]
async fn table_schema_copy_survives_pipeline_restarts() {
    init_test_tracing();
    let mut database = spawn_source_database().await;
    let database_schema = setup_test_database_schema(&database, TableSelection::Both).await;

    let store = NotifyingStore::new();
    let destination = TestDestinationWrapper::wrap(MemoryDestination::new());

    // We start the pipeline from scratch.
    let pipeline_id: PipelineId = random();
    let mut pipeline = create_pipeline(
        &database.config,
        pipeline_id,
        database_schema.publication_name(),
        store.clone(),
        destination.clone(),
    );

    // We wait for both table states to be in sync done.
    let users_state_notify = store
        .notify_on_table_state_type(
            database_schema.users_schema().id,
            TableReplicationPhaseType::Ready,
        )
        .await;
    let orders_state_notify = store
        .notify_on_table_state_type(
            database_schema.orders_schema().id,
            TableReplicationPhaseType::Ready,
        )
        .await;

    pipeline.start().await.unwrap();

    users_state_notify.notified().await;
    orders_state_notify.notified().await;

    pipeline.shutdown_and_wait().await.unwrap();

    // We check that the table schemas have been stored.
    let table_schemas = store.get_latest_table_schemas().await;
    assert_eq!(table_schemas.len(), 2);
    assert_eq!(
        *table_schemas
            .get(&database_schema.users_schema().id)
            .unwrap(),
        database_schema.users_schema()
    );
    assert_eq!(
        *table_schemas
            .get(&database_schema.orders_schema().id)
            .unwrap(),
        database_schema.orders_schema()
    );

    // We recreate a pipeline, assuming the other one was stopped, using the same state and destination.
    let mut pipeline = create_pipeline(
        &database.config,
        pipeline_id,
        database_schema.publication_name(),
        store.clone(),
        destination.clone(),
    );

    pipeline.start().await.unwrap();

    // We wait for two inserts to be processed, one for `users` and one for `orders`.
    let insert_events_notify = destination
        .wait_for_events_count(vec![(EventType::Insert, 2)])
        .await;

    // Insert a single row for each table.
    insert_mock_data(
        &mut database,
        &database_schema.users_schema().name,
        &database_schema.orders_schema().name,
        // 1 element.
        0..=0,
        true,
    )
    .await;

    insert_events_notify.notified().await;

    pipeline.shutdown_and_wait().await.unwrap();

    // We check that both inserts were received, and we know that we can receive them only when the table
    // schemas are available.
    let events = destination.get_events().await;
    let grouped_events = group_events_by_type_and_table_id(&events);
    let users_inserts = grouped_events
        .get(&(EventType::Insert, database_schema.users_schema().id))
        .unwrap();
    let orders_inserts = grouped_events
        .get(&(EventType::Insert, database_schema.orders_schema().id))
        .unwrap();

    assert_eq!(users_inserts.len(), 1);
    assert_eq!(orders_inserts.len(), 1);
}

#[tokio::test(flavor = "multi_thread")]
async fn publication_changes_are_correctly_handled() {
    init_test_tracing();

    let database = spawn_source_database().await;

    if below_version!(database.server_version(), POSTGRES_15) {
        eprintln!("Skipping test: PostgreSQL 15+ required for FOR TABLES IN SCHEMA");
        return;
    }

    // Create two tables in the test schema and a publication for that schema.
    let table_1 = test_table_name("table_1");
    let table_1_id = database
        .create_table(table_1.clone(), true, &[("value", "int4 not null")])
        .await
        .unwrap();
    let table_2 = test_table_name("table_2");
    let table_2_id = database
        .create_table(table_2.clone(), true, &[("value", "int4 not null")])
        .await
        .unwrap();

    let publication_name = "test_pub_cleanup";
    database
        .create_publication_for_all(publication_name, Some(&table_1.schema))
        .await
        .unwrap();

    let store = NotifyingStore::new();
    let destination = TestDestinationWrapper::wrap(MemoryDestination::new());

    let pipeline_id: PipelineId = random();
    let mut pipeline = create_pipeline(
        &database.config,
        pipeline_id,
        publication_name.to_string(),
        store.clone(),
        destination.clone(),
    );

    // Wait for initial copy completion (Ready) for both tables.
    let table_1_done = store
        .notify_on_table_state_type(table_1_id, TableReplicationPhaseType::Ready)
        .await;
    let table_2_done = store
        .notify_on_table_state_type(table_2_id, TableReplicationPhaseType::Ready)
        .await;

    pipeline.start().await.unwrap();

    table_1_done.notified().await;
    table_2_done.notified().await;

    // Insert one row in each table and wait for two insert events.
    let inserts_notify = destination
        .wait_for_events_count(vec![(EventType::Insert, 2)])
        .await;
    database
        .insert_values(table_1.clone(), &["value"], &[&1])
        .await
        .unwrap();
    database
        .insert_values(table_2.clone(), &["value"], &[&1])
        .await
        .unwrap();
    inserts_notify.notified().await;

    // Drop table_2 so it's no longer part of the publication.
    database
        .client
        .as_ref()
        .unwrap()
        .execute(
            &format!("drop table {}", table_2.as_quoted_identifier()),
            &[],
        )
        .await
        .unwrap();

    // Shutdown pipeline after the table was dropped. We do this to show that the dropping of a table
    // doesn't cause issues with the pipeline since the change is picked up on pipeline restart.
    pipeline.shutdown_and_wait().await.unwrap();

    // Create table_3 which is going to be added to the publication.
    let table_3 = test_table_name("table_3");
    let table_3_id = database
        .create_table(table_3.clone(), true, &[("value", "int4 not null")])
        .await
        .unwrap();

    // Restart pipeline; it should detect table_2 is gone and purge its state
    let mut pipeline = create_pipeline(
        &database.config,
        pipeline_id,
        publication_name.to_string(),
        store.clone(),
        destination.clone(),
    );

    // Wait for the table_3 to be done.
    let table_3_done = store
        .notify_on_table_state_type(table_3_id, TableReplicationPhaseType::Ready)
        .await;

    pipeline.start().await.unwrap();

    table_3_done.notified().await;

    // Insert one row in table_1 and wait for it. (We wait for 4 inserts since it keeps the previous
    // ones).
    let inserts_notify = destination
        .wait_for_events_count_deduped(vec![(EventType::Insert, 4)])
        .await;

    database
        .insert_values(table_1.clone(), &["value"], &[&2])
        .await
        .unwrap();
    database
        .insert_values(table_3.clone(), &["value"], &[&1])
        .await
        .unwrap();

    inserts_notify.notified().await;

    pipeline.shutdown_and_wait().await.unwrap();

    // Assert that table_2 state is gone but destination data remains.
    let states = store.get_table_replication_states().await;
    assert!(states.contains_key(&table_1_id));
    assert!(!states.contains_key(&table_2_id));
    assert!(states.contains_key(&table_3_id));

    // The destination should have the 2 events of the first table, the 1 event of the removed table
    // and the 1 event of the new table.
    // Use de-duplicated events for assertions to be robust to potential duplicates
    // on restart where confirmed_flush_lsn may not have been stored.
    let events = destination.get_events_deduped().await;
    let grouped = group_events_by_type_and_table_id(&events);
    let table_1_inserts = grouped
        .get(&(EventType::Insert, table_1_id))
        .cloned()
        .unwrap();
    assert_eq!(table_1_inserts.len(), 2);
    let table_2_inserts = grouped
        .get(&(EventType::Insert, table_2_id))
        .cloned()
        .unwrap();
    assert_eq!(table_2_inserts.len(), 1);
    let table_3_inserts = grouped
        .get(&(EventType::Insert, table_3_id))
        .cloned()
        .unwrap();
    assert_eq!(table_3_inserts.len(), 1);
}

#[tokio::test(flavor = "multi_thread")]
async fn publication_for_all_tables_in_schema_ignores_new_tables_until_restart() {
    init_test_tracing();

    let database = spawn_source_database().await;

    if below_version!(database.server_version(), POSTGRES_15) {
        eprintln!("Skipping test: PostgreSQL 15+ required for FOR TABLES IN SCHEMA");
        return;
    }

    // Create first table and insert one row.
    let table_1 = test_table_name("table_1");
    let table_1_id = database
        .create_table(table_1.clone(), true, &[("name", "text not null")])
        .await
        .unwrap();
    database
        .insert_values(table_1.clone(), &["name"], &[&"test_name_1".to_owned()])
        .await
        .unwrap();

    // Create a publication for all tables in the test schema.
    let publication_name = "test_pub_all_schema";
    database
        .create_publication_for_all(publication_name, Some(&table_1.schema))
        .await
        .unwrap();

    let store = NotifyingStore::new();
    let destination = TestDestinationWrapper::wrap(MemoryDestination::new());

    let pipeline_id: PipelineId = random();
    let mut pipeline = create_pipeline(
        &database.config,
        pipeline_id,
        publication_name.to_string(),
        store.clone(),
        destination.clone(),
    );

    let sync_done = store
        .notify_on_table_state_type(table_1_id, TableReplicationPhaseType::Ready)
        .await;

    pipeline.start().await.unwrap();

    sync_done.notified().await;

    // Wait for an insert event in table 1.
    let insert_events_notify = destination
        .wait_for_events_count(vec![(EventType::Insert, 1)])
        .await;

    database
        .insert_values(table_1.clone(), &["name"], &[&"test_name_2".to_owned()])
        .await
        .unwrap();

    insert_events_notify.notified().await;

    // Create a new table in the same schema and insert a row.
    let table_2 = test_table_name("table_2");
    let table_2_id = database
        .create_table(table_2.clone(), true, &[("value", "int4 not null")])
        .await
        .unwrap();
    database
        .insert_values(table_2.clone(), &["value"], &[&1_i32])
        .await
        .unwrap();

    // Wait for the events to come in from the new table to make sure the pipeline reacts to them
    // gracefully even if they are not replicated.
    sleep(Duration::from_secs(2)).await;

    // Shutdown and verify no errors occurred.
    pipeline.shutdown_and_wait().await.unwrap();

    // Check that only the schemas of the first table were stored.
    let table_schemas = store.get_latest_table_schemas().await;
    assert_eq!(table_schemas.len(), 1);
    assert!(table_schemas.contains_key(&table_1_id));
    assert!(!table_schemas.contains_key(&table_2_id));

    // Verify the table rows and events inserted into table 1.
    let table_rows = destination.get_table_rows().await;
    assert_eq!(table_rows.get(&table_1_id).unwrap().len(), 1);
    let events = destination.get_events().await;
    let grouped_events = group_events_by_type_and_table_id(&events);
    let insert_events = grouped_events
        .get(&(EventType::Insert, table_1_id))
        .unwrap();
    assert_eq!(insert_events.len(), 1);

    // We restart the pipeline and verify that the new table is now processed.
    let mut pipeline = create_pipeline(
        &database.config,
        pipeline_id,
        publication_name.to_string(),
        store.clone(),
        destination.clone(),
    );

    let sync_done = store
        .notify_on_table_state_type(table_2_id, TableReplicationPhaseType::Ready)
        .await;

    pipeline.start().await.unwrap();

    sync_done.notified().await;

    // We clear the events to make waiting more idiomatic down the line.
    destination.clear_events().await;

    // Wait for an insert event in table 2.
    let insert_events_notify = destination
        .wait_for_events_count(vec![(EventType::Insert, 1)])
        .await;

    database
        .insert_values(table_2.clone(), &["value"], &[&2_i32])
        .await
        .unwrap();

    insert_events_notify.notified().await;

    // Shutdown and verify no errors occurred.
    pipeline.shutdown_and_wait().await.unwrap();

    // Check that both schemas exist.
    let table_schemas = store.get_latest_table_schemas().await;
    assert_eq!(table_schemas.len(), 2);
    assert!(table_schemas.contains_key(&table_1_id));
    assert!(table_schemas.contains_key(&table_2_id));

    // Verify the table rows and events inserted into table 2.
    let table_rows = destination.get_table_rows().await;
    assert_eq!(table_rows.get(&table_2_id).unwrap().len(), 1);
    let events = destination.get_events().await;
    let grouped_events = group_events_by_type_and_table_id(&events);
    let insert_events = grouped_events
        .get(&(EventType::Insert, table_2_id))
        .unwrap();
    assert_eq!(insert_events.len(), 1);
}

#[tokio::test(flavor = "multi_thread")]
async fn table_copy_replicates_existing_data() {
    init_test_tracing();
    let mut database = spawn_source_database().await;
    let database_schema = setup_test_database_schema(&database, TableSelection::Both).await;

    // Insert initial test data.
    let rows_inserted = 10;
    insert_mock_data(
        &mut database,
        &database_schema.users_schema().name,
        &database_schema.orders_schema().name,
        1..=rows_inserted,
        false,
    )
    .await;

    let store = NotifyingStore::new();
    let destination = TestDestinationWrapper::wrap(MemoryDestination::new());

    // Start pipeline from scratch.
    let pipeline_id: PipelineId = random();
    let mut pipeline = create_pipeline(
        &database.config,
        pipeline_id,
        database_schema.publication_name(),
        store.clone(),
        destination.clone(),
    );

    // Register notifications for table copy completion.
    let users_state_notify = store
        .notify_on_table_state_type(
            database_schema.users_schema().id,
            TableReplicationPhaseType::Ready,
        )
        .await;
    let orders_state_notify = store
        .notify_on_table_state_type(
            database_schema.orders_schema().id,
            TableReplicationPhaseType::Ready,
        )
        .await;

    pipeline.start().await.unwrap();

    users_state_notify.notified().await;
    orders_state_notify.notified().await;

    pipeline.shutdown_and_wait().await.unwrap();

    // Verify copied data.
    let table_rows = destination.get_table_rows().await;
    let users_table_rows = table_rows.get(&database_schema.users_schema().id).unwrap();
    let orders_table_rows = table_rows.get(&database_schema.orders_schema().id).unwrap();
    assert_eq!(users_table_rows.len(), rows_inserted);
    assert_eq!(orders_table_rows.len(), rows_inserted);

    // Verify age sum calculation.
    let expected_age_sum = get_n_integers_sum(rows_inserted);
    let age_sum =
        get_users_age_sum_from_rows(&destination, database_schema.users_schema().id).await;
    assert_eq!(age_sum, expected_age_sum);

    // Check that the replication slots for the two tables have been removed.
    let users_replication_slot: String =
        EtlReplicationSlot::for_table_sync_worker(pipeline_id, database_schema.users_schema().id)
            .try_into()
            .unwrap();
    let orders_replication_slot: String =
        EtlReplicationSlot::for_table_sync_worker(pipeline_id, database_schema.orders_schema().id)
            .try_into()
            .unwrap();
    assert!(
        !database
            .replication_slot_exists(&users_replication_slot)
            .await
            .unwrap()
    );
    assert!(
        !database
            .replication_slot_exists(&orders_replication_slot)
            .await
            .unwrap()
    );
}

#[tokio::test(flavor = "multi_thread")]
async fn table_copy_and_sync_streams_new_data() {
    init_test_tracing();
    let mut database = spawn_source_database().await;
    let database_schema = setup_test_database_schema(&database, TableSelection::Both).await;

    // Insert initial test data.
    let rows_inserted = 10;
    insert_mock_data(
        &mut database,
        &database_schema.users_schema().name,
        &database_schema.orders_schema().name,
        1..=rows_inserted,
        false,
    )
    .await;

    let store = NotifyingStore::new();
    let destination = TestDestinationWrapper::wrap(MemoryDestination::new());

    // Start pipeline from scratch.
    let pipeline_id: PipelineId = random();
    let mut pipeline = create_pipeline(
        &database.config,
        pipeline_id,
        database_schema.publication_name(),
        store.clone(),
        destination.clone(),
    );

    // Register notifications for initial table copy completion.
    let users_state_notify = store
        .notify_on_table_state_type(
            database_schema.users_schema().id,
            TableReplicationPhaseType::Ready,
        )
        .await;
    let orders_state_notify = store
        .notify_on_table_state_type(
            database_schema.orders_schema().id,
            TableReplicationPhaseType::Ready,
        )
        .await;

    pipeline.start().await.unwrap();

    users_state_notify.notified().await;
    orders_state_notify.notified().await;

    // Insert additional data to test streaming.
    insert_mock_data(
        &mut database,
        &database_schema.users_schema().name,
        &database_schema.orders_schema().name,
        (rows_inserted + 1)..=(rows_inserted + 2),
        true,
    )
    .await;

    // Register notifications for ready state.
    let users_state_notify = store
        .notify_on_table_state_type(
            database_schema.users_schema().id,
            TableReplicationPhaseType::Ready,
        )
        .await;
    let orders_state_notify = store
        .notify_on_table_state_type(
            database_schema.orders_schema().id,
            TableReplicationPhaseType::Ready,
        )
        .await;

    // We wait for all the inserts to be received.
    let events_notify = destination
        .wait_for_events_count(vec![(EventType::Insert, 8)])
        .await;

    // Insert more data to test apply worker processing.
    insert_mock_data(
        &mut database,
        &database_schema.users_schema().name,
        &database_schema.orders_schema().name,
        (rows_inserted + 3)..=(rows_inserted + 4),
        true,
    )
    .await;

    users_state_notify.notified().await;
    orders_state_notify.notified().await;
    events_notify.notified().await;

    pipeline.shutdown_and_wait().await.unwrap();

    // Verify initial table copy data.
    let table_rows = destination.get_table_rows().await;
    let users_table_rows = table_rows.get(&database_schema.users_schema().id).unwrap();
    let orders_table_rows = table_rows.get(&database_schema.orders_schema().id).unwrap();
    assert_eq!(users_table_rows.len(), rows_inserted);
    assert_eq!(orders_table_rows.len(), rows_inserted);

    // Verify age sum calculation.
    let expected_age_sum = get_n_integers_sum(rows_inserted);
    let age_sum =
        get_users_age_sum_from_rows(&destination, database_schema.users_schema().id).await;
    assert_eq!(age_sum, expected_age_sum);

    // Get all the events that were produced to the destination and assert them individually by table
    // since the only thing we are guaranteed is that the order of operations is preserved within the
    // same table but not across tables given the asynchronous nature of the pipeline (e.g., we could
    // start streaming earlier on a table for data which was inserted after another table which was
    // modified before this one)
    let events = destination.get_events().await;
    let grouped_events = group_events_by_type_and_table_id(&events);
    let users_inserts = grouped_events
        .get(&(EventType::Insert, database_schema.users_schema().id))
        .unwrap();
    let orders_inserts = grouped_events
        .get(&(EventType::Insert, database_schema.orders_schema().id))
        .unwrap();

    // Build expected events for verification
    let expected_users_inserts = build_expected_users_inserts(
        11,
        &database_schema.users_schema(),
        vec![
            ("user_11", 11),
            ("user_12", 12),
            ("user_13", 13),
            ("user_14", 14),
        ],
    );
    let expected_orders_inserts = build_expected_orders_inserts(
        11,
        &database_schema.orders_schema(),
        vec![
            "description_11",
            "description_12",
            "description_13",
            "description_14",
        ],
    );
    assert_events_equal(users_inserts, &expected_users_inserts);
    assert_events_equal(orders_inserts, &expected_orders_inserts);

    // Check that the replication slots for the two tables have been removed.
    let users_replication_slot: String =
        EtlReplicationSlot::for_table_sync_worker(pipeline_id, database_schema.users_schema().id)
            .try_into()
            .unwrap();
    let orders_replication_slot: String =
        EtlReplicationSlot::for_table_sync_worker(pipeline_id, database_schema.orders_schema().id)
            .try_into()
            .unwrap();
    assert!(
        !database
            .replication_slot_exists(&users_replication_slot)
            .await
            .unwrap()
    );
    assert!(
        !database
            .replication_slot_exists(&orders_replication_slot)
            .await
            .unwrap()
    );
}

#[tokio::test(flavor = "multi_thread")]
async fn table_sync_streams_new_data_with_batch_timeout_expired() {
    init_test_tracing();
    let mut database = spawn_source_database().await;
    let database_schema = setup_test_database_schema(&database, TableSelection::UsersOnly).await;

    let store = NotifyingStore::new();
    let destination = TestDestinationWrapper::wrap(MemoryDestination::new());

    // Start pipeline from scratch.
    let pipeline_id: PipelineId = random();
    // We set a batch of 1000 elements to check if after 1000ms we still get the batch which is <
    // 1000 elements.
    let batch_config = BatchConfig {
        max_size: 1000,
        max_fill_ms: 1000,
    };
    let mut pipeline = create_pipeline_with(
        &database.config,
        pipeline_id,
        database_schema.publication_name(),
        store.clone(),
        destination.clone(),
        Some(batch_config),
    );

    // Register notifications for initial table copy completion.
    let users_state_notify = store
        .notify_on_table_state_type(
            database_schema.users_schema().id,
            TableReplicationPhaseType::Ready,
        )
        .await;

    pipeline.start().await.unwrap();

    users_state_notify.notified().await;

    // Insert additional data to test streaming.
    let rows_inserted = 5;
    insert_users_data(
        &mut database,
        &database_schema.users_schema().name,
        1..=rows_inserted,
    )
    .await;

    // We wait for all the inserts to be received.
    let events_notify = destination
        .wait_for_events_count(vec![(EventType::Insert, 5)])
        .await;

    events_notify.notified().await;

    pipeline.shutdown_and_wait().await.unwrap();

    let events = destination.get_events().await;
    let grouped_events = group_events_by_type_and_table_id(&events);
    let users_inserts = grouped_events
        .get(&(EventType::Insert, database_schema.users_schema().id))
        .unwrap();
    // Build expected events for verification
    let expected_users_inserts = build_expected_users_inserts(
        1,
        &database_schema.users_schema(),
        vec![
            ("user_1", 1),
            ("user_2", 2),
            ("user_3", 3),
            ("user_4", 4),
            ("user_5", 5),
        ],
    );
    assert_events_equal(users_inserts, &expected_users_inserts);
}

#[tokio::test(flavor = "multi_thread")]
async fn table_processing_converges_to_apply_loop_with_no_events_coming() {
    init_test_tracing();
    let mut database = spawn_source_database().await;
    let database_schema = setup_test_database_schema(&database, TableSelection::UsersOnly).await;

    let store = NotifyingStore::new();
    let destination = TestDestinationWrapper::wrap(MemoryDestination::new());

    // Insert some data to test that the table copy is performed.
    let rows_inserted = 5;
    insert_users_data(
        &mut database,
        &database_schema.users_schema().name,
        1..=rows_inserted,
    )
    .await;

    // Start pipeline from scratch.
    let pipeline_id: PipelineId = random();
    // We set a batch of 1000 elements to still check that even with batching we are getting all the
    // data.
    let batch_config = BatchConfig {
        max_size: 1000,
        max_fill_ms: 1000,
    };
    let mut pipeline = create_pipeline_with(
        &database.config,
        pipeline_id,
        database_schema.publication_name(),
        store.clone(),
        destination.clone(),
        Some(batch_config),
    );

    // Register notifications for initial table copy completion.
    let users_state_notify = store
        .notify_on_table_state_type(
            database_schema.users_schema().id,
            TableReplicationPhaseType::Ready,
        )
        .await;

    pipeline.start().await.unwrap();

    users_state_notify.notified().await;

    pipeline.shutdown_and_wait().await.unwrap();

    // Verify initial table copy data.
    let table_rows = destination.get_table_rows().await;
    let users_table_rows = table_rows.get(&database_schema.users_schema().id).unwrap();
    assert_eq!(users_table_rows.len(), rows_inserted);

    // Verify age sum calculation.
    let expected_age_sum = get_n_integers_sum(rows_inserted);
    let age_sum =
        get_users_age_sum_from_rows(&destination, database_schema.users_schema().id).await;
    assert_eq!(age_sum, expected_age_sum);
}

#[tokio::test(flavor = "multi_thread")]
<<<<<<< HEAD
=======
async fn table_processing_with_schema_change_errors_table() {
    init_test_tracing();
    let database = spawn_source_database().await;
    let database_schema = setup_test_database_schema(&database, TableSelection::OrdersOnly).await;

    // Insert data in the table.
    database
        .insert_values(
            database_schema.orders_schema().name.clone(),
            &["description"],
            &[&"description_1"],
        )
        .await
        .unwrap();

    let store = NotifyingStore::new();
    let destination = TestDestinationWrapper::wrap(MemoryDestination::new());

    // Start pipeline from scratch.
    let pipeline_id: PipelineId = random();
    let mut pipeline = create_pipeline(
        &database.config,
        pipeline_id,
        database_schema.publication_name(),
        store.clone(),
        destination.clone(),
    );

    // Register notifications for initial table copy completion.
    let orders_state_notify = store
        .notify_on_table_state_type(
            database_schema.orders_schema().id,
            TableReplicationPhaseType::FinishedCopy,
        )
        .await;

    pipeline.start().await.unwrap();

    orders_state_notify.notified().await;

    // Register notification for the sync done state.
    let orders_state_notify = store
        .notify_on_table_state_type(
            database_schema.orders_schema().id,
            TableReplicationPhaseType::Ready,
        )
        .await;

    // Insert new data in the table.
    database
        .insert_values(
            database_schema.orders_schema().name.clone(),
            &["description"],
            &[&"description_2"],
        )
        .await
        .unwrap();

    orders_state_notify.notified().await;

    // Register notification for the ready state.
    let orders_state_notify = store
        .notify_on_table_state_type(
            database_schema.orders_schema().id,
            TableReplicationPhaseType::Ready,
        )
        .await;

    // Insert new data in the table.
    database
        .insert_values(
            database_schema.orders_schema().name.clone(),
            &["description"],
            &[&"description_3"],
        )
        .await
        .unwrap();

    orders_state_notify.notified().await;

    // Register notification for the errored state.
    let orders_state_notify = store
        .notify_on_table_state_type(
            database_schema.orders_schema().id,
            TableReplicationPhaseType::Errored,
        )
        .await;

    // Change the schema of orders by adding a new column.
    database
        .alter_table(
            database_schema.orders_schema().name.clone(),
            &[TableModification::AddColumn {
                name: "date",
                data_type: "integer",
            }],
        )
        .await
        .unwrap();

    // Insert new data in the table.
    database
        .insert_values(
            database_schema.orders_schema().name.clone(),
            &["description", "date"],
            &[&"description_with_date", &10],
        )
        .await
        .unwrap();

    orders_state_notify.notified().await;

    pipeline.shutdown_and_wait().await.unwrap();

    // We assert that the schema is the initial one.
    let table_schemas = store.get_table_schemas().await;
    assert_eq!(table_schemas.len(), 1);
    assert_eq!(
        *table_schemas
            .get(&database_schema.orders_schema().id)
            .unwrap(),
        database_schema.orders_schema()
    );

    // We check that we got the insert events after the first data of the table has been copied.
    let events = destination.get_events().await;
    let grouped_events = group_events_by_type_and_table_id(&events);
    let orders_inserts = grouped_events
        .get(&(EventType::Insert, database_schema.orders_schema().id))
        .unwrap();

    let expected_orders_inserts = build_expected_orders_inserts(
        2,
        database_schema.orders_schema().id,
        vec!["description_2", "description_3"],
    );
    assert_events_equal(orders_inserts, &expected_orders_inserts);
}

#[tokio::test(flavor = "multi_thread")]
>>>>>>> 16d878dd
async fn table_without_primary_key_is_errored() {
    init_test_tracing();
    let database = spawn_source_database().await;

    let table_name = test_table_name("no_primary_key_table");
    let table_id = database
        .create_table(table_name.clone(), false, &[("name", "text")])
        .await
        .unwrap();

    let publication_name = "test_pub".to_string();
    database
        .create_publication(&publication_name, std::slice::from_ref(&table_name))
        .await
        .expect("Failed to create publication");

    // Insert a row to later check that this doesn't appear in destination's table rows.
    database
        .insert_values(table_name.clone(), &["name"], &[&"abc"])
        .await
        .unwrap();

    let state_store = NotifyingStore::new();
    let destination = TestDestinationWrapper::wrap(MemoryDestination::new());

    let pipeline_id: PipelineId = random();
    let mut pipeline = create_pipeline(
        &database.config,
        pipeline_id,
        publication_name,
        state_store.clone(),
        destination.clone(),
    );

    // We wait for the table to be errored.
    let errored_state = state_store
        .notify_on_table_state_type(table_id, TableReplicationPhaseType::Errored)
        .await;

    pipeline.start().await.unwrap();

    // Insert a row to later check that it is not processed by the apply worker.
    database
        .insert_values(table_name.clone(), &["name"], &[&"abc1"])
        .await
        .unwrap();

    errored_state.notified().await;

    // Wait for the pipeline expecting an error to be returned.
    let err = pipeline.shutdown_and_wait().await.err().unwrap();
    assert_eq!(err.kinds().len(), 1);
    assert_eq!(err.kinds()[0], ErrorKind::SourceSchemaError);

    // We expect the insert events to not be saved.
    let events = destination.get_events().await;
    let grouped_events = group_events_by_type_and_table_id(&events);
    let insert_events = grouped_events.get(&(EventType::Insert, table_id));
    assert!(insert_events.is_none());
}

#[tokio::test(flavor = "multi_thread")]
async fn pipeline_respects_column_level_publication() {
    init_test_tracing();
    let database = spawn_source_database().await;

    // Column filters in publication are only available from Postgres 15+.
    if below_version!(database.server_version(), POSTGRES_15) {
        eprintln!("Skipping test: PostgreSQL 15+ required for column filters");
        return;
    }

    // Create a table with multiple columns.
    let table_name = test_table_name("users");
    let table_id = database
        .create_table(
            table_name.clone(),
            true,
            &[
                ("name", "text not null"),
                ("age", "integer not null"),
                ("email", "text not null"),
                ("phone", "text not null"),
            ],
        )
        .await
        .unwrap();

    // Create publication with only a subset of columns.
    let publication_name = "test_pub".to_string();
    database
        .run_sql(&format!(
            "create publication {publication_name} for table {} (id, name, age)",
            table_name.as_quoted_identifier()
        ))
        .await
        .expect("Failed to create publication with column filter");

    let state_store = NotifyingStore::new();
    let destination = TestDestinationWrapper::wrap(MemoryDestination::new());

    let pipeline_id: PipelineId = random();
    let mut pipeline = create_pipeline(
        &database.config,
        pipeline_id,
        publication_name.clone(),
        state_store.clone(),
        destination.clone(),
    );

    // Wait for the table to finish syncing.
    let sync_done_notify = state_store
        .notify_on_table_state_type(table_id, TableReplicationPhaseType::Ready)
        .await;

    pipeline.start().await.unwrap();

    sync_done_notify.notified().await;

    // Wait for an insert event to be processed.
    let insert_events_notify = destination
        .wait_for_events_count(vec![(EventType::Relation, 1), (EventType::Insert, 1)])
        .await;

    // Insert test data with all columns (including email and phone).
    database
        .run_sql(&format!(
            "insert into {} (name, age, email, phone) values ('Alice', 25, 'alice@example.com', '555-0001')",
            table_name.as_quoted_identifier()
        ))
        .await
        .unwrap();

    insert_events_notify.notified().await;

    // Verify the events and check that only published columns are included.
    let events = destination.get_events().await;
    let grouped_events = group_events_by_type_and_table_id(&events);
    let insert_events = grouped_events.get(&(EventType::Insert, table_id)).unwrap();
    assert_eq!(insert_events.len(), 1);

    let initial_relation_event = events
        .iter()
        .rev()
        .find_map(|event| match event {
            Event::Relation(relation) if relation.replicated_table_schema.id() == table_id => {
                Some(relation.clone())
            }
            _ => None,
        })
        .expect("Expected relation event for initial publication state");

    let initial_relation_columns: Vec<&str> = initial_relation_event
        .replicated_table_schema
        .column_schemas()
        .map(|c| c.name.as_str())
        .collect();
    assert_eq!(initial_relation_columns, vec!["id", "name", "age"]);
    assert_eq!(
        initial_relation_event
            .replicated_table_schema
            .replication_mask()
            .as_slice(),
        &[1, 1, 1, 0, 0]
    );
    assert_eq!(
        initial_relation_event
            .replicated_table_schema
            .get_inner()
            .column_schemas
            .len(),
        5
    );

    // Check that each insert event contains only the published columns (id, name, age) and that the
    // schema used is correct.
    for event in insert_events {
        if let Event::Insert(InsertEvent {
            replicated_table_schema,
            table_row,
            ..
        }) = event
        {
            // Verify exactly 3 columns (id, name, age).
            assert_eq!(table_row.values.len(), 3);

            // Get only the replicated column names from the schema
            let replicated_column_names: Vec<&str> = replicated_table_schema
                .column_schemas()
                .map(|c| c.name.as_str())
                .collect();
            assert_eq!(replicated_column_names, vec!["id", "name", "age"]);

            // The underlying full schema has all 5 columns
            let full_schema = replicated_table_schema.get_inner();
            assert_eq!(full_schema.column_schemas.len(), 5);
        }
    }

    // Clear events and restart pipeline.
    destination.clear_events().await;

    // Add email column to publication -> (id, name, age, email).
    database
        .run_sql(&format!(
            "alter publication {publication_name} set table {} (id, name, age, email)",
            table_name.as_quoted_identifier()
        ))
        .await
        .unwrap();

    // Wait for 1 insert event with 4 columns.
    let insert_notify = destination
        .wait_for_events_count(vec![(EventType::Relation, 1), (EventType::Insert, 1)])
        .await;

    database
        .run_sql(&format!(
            "insert into {} (name, age, email, phone) values ('Charlie', 35, 'charlie@example.com', '555-0003')",
            table_name.as_quoted_identifier()
        ))
        .await
        .unwrap();

    insert_notify.notified().await;

    // Verify 4 columns arrived (id, name, age, email).
    let events = destination.get_events().await;
    let grouped = group_events_by_type_and_table_id(&events);
    let inserts = grouped.get(&(EventType::Insert, table_id)).unwrap();
    assert_eq!(inserts.len(), 1);

    let relation_after_adding_email = events
        .iter()
        .rev()
        .find_map(|event| match event {
            Event::Relation(relation) if relation.replicated_table_schema.id() == table_id => {
                Some(relation.clone())
            }
            _ => None,
        })
        .expect("Expected relation event after adding email to publication");

    if let Event::Insert(InsertEvent {
        replicated_table_schema,
        table_row,
        ..
    }) = &inserts[0]
    {
        assert_eq!(table_row.values.len(), 4);
        let col_names: Vec<&str> = replicated_table_schema
            .column_schemas()
            .map(|c| c.name.as_str())
            .collect();
        assert_eq!(col_names, vec!["id", "name", "age", "email"]);
    } else {
        panic!("Expected Insert event");
    }

    let relation_columns: Vec<&str> = relation_after_adding_email
        .replicated_table_schema
        .column_schemas()
        .map(|c| c.name.as_str())
        .collect();
    assert_eq!(relation_columns, vec!["id", "name", "age", "email"]);
    assert_eq!(
        relation_after_adding_email
            .replicated_table_schema
            .replication_mask()
            .as_slice(),
        &[1, 1, 1, 1, 0]
    );
    assert_eq!(
        relation_after_adding_email
            .replicated_table_schema
            .get_inner()
            .column_schemas
            .len(),
        5
    );

    // Remove age column from publication -> (id, name, email).
    database
        .run_sql(&format!(
            "alter publication {publication_name} set table {} (id, name, email)",
            table_name.as_quoted_identifier()
        ))
        .await
        .unwrap();

    // Clear events and restart pipeline.
    destination.clear_events().await;

    // Wait for 1 insert event with 3 columns (different set than before).
    let insert_notify = destination
        .wait_for_events_count(vec![(EventType::Relation, 1), (EventType::Insert, 1)])
        .await;

    database
        .run_sql(&format!(
            "insert into {} (name, age, email, phone) values ('Diana', 40, 'diana@example.com', '555-0004')",
            table_name.as_quoted_identifier()
        ))
        .await
        .unwrap();

    insert_notify.notified().await;

    // We shutdown the pipeline.
    pipeline.shutdown_and_wait().await.unwrap();

    // Verify 3 columns arrived (id, name, email) - age and phone excluded.
    let events = destination.get_events().await;
    let relation_after_removing_age = events
        .iter()
        .rev()
        .find_map(|event| match event {
            Event::Relation(relation) if relation.replicated_table_schema.id() == table_id => {
                Some(relation.clone())
            }
            _ => None,
        })
        .expect("Expected relation event after removing age from publication");
    let grouped = group_events_by_type_and_table_id(&events);
    let inserts = grouped.get(&(EventType::Insert, table_id)).unwrap();
    assert_eq!(inserts.len(), 1);

    if let Event::Insert(InsertEvent {
        replicated_table_schema,
        table_row,
        ..
    }) = &inserts[0]
    {
        assert_eq!(table_row.values.len(), 3);
        let col_names: Vec<&str> = replicated_table_schema
            .column_schemas()
            .map(|c| c.name.as_str())
            .collect();
        assert_eq!(col_names, vec!["id", "name", "email"]);
    } else {
        panic!("Expected Insert event");
    }

    let relation_columns: Vec<&str> = relation_after_removing_age
        .replicated_table_schema
        .column_schemas()
        .map(|c| c.name.as_str())
        .collect();
    assert_eq!(relation_columns, vec!["id", "name", "email"]);
    assert_eq!(
        relation_after_removing_age
            .replicated_table_schema
            .replication_mask()
            .as_slice(),
        &[1, 1, 0, 1, 0]
    );
    assert_eq!(
        relation_after_removing_age
            .replicated_table_schema
            .get_inner()
            .column_schemas
            .len(),
        5
    );
}

#[tokio::test(flavor = "multi_thread")]
async fn empty_tables_are_created_at_destination() {
    init_test_tracing();
    let database = spawn_source_database().await;

    // Create an empty table with a primary key.
    let table_name = test_table_name("empty_table");
    let table_id = database
        .create_table(
            table_name.clone(),
            true,
            &[("name", "text"), ("created_at", "timestamp")],
        )
        .await
        .unwrap();

    // Create publication for the table.
    let publication_name = format!("pub_{}", random::<u32>());
    database
        .run_sql(&format!(
            "create publication {} for table {}",
            publication_name,
            table_name.as_quoted_identifier()
        ))
        .await
        .unwrap();

    let state_store = NotifyingStore::new();
    let destination = TestDestinationWrapper::wrap(MemoryDestination::new());

    // Start the pipeline.
    let pipeline_id: PipelineId = random();
    let mut pipeline = create_pipeline(
        &database.config,
        pipeline_id,
        publication_name,
        state_store.clone(),
        destination.clone(),
    );

    pipeline.start().await.unwrap();

    // Wait for the table to be synced.
    let table_synced_notify = state_store
        .notify_on_table_state_type(table_id, TableReplicationPhaseType::Ready)
        .await;

    table_synced_notify.notified().await;

    pipeline.shutdown_and_wait().await.unwrap();

    // Verify the table schema was stored.
    let table_schemas = state_store.get_latest_table_schemas().await;
    let table_schema = table_schemas.get(&table_id).unwrap();
    assert_eq!(table_schema.id, table_id);
    assert_eq!(table_schema.name, table_name);
    assert_table_schema_columns(
        table_schema,
        &[
            id_column_schema(),
            test_column("name", Type::TEXT, 2, true, false),
            test_column("created_at", Type::TIMESTAMP, 3, true, false),
        ],
    );

    // Verify no rows were written (table was empty).
    let all_table_rows = destination.get_table_rows().await;
    let empty_vec = vec![];
    let table_rows = all_table_rows.get(&table_id).unwrap_or(&empty_vec);
    assert!(table_rows.is_empty());

    // Verify that the write table rows method was called nonetheless.
    assert_eq!(destination.write_table_rows_called().await, 1);
}<|MERGE_RESOLUTION|>--- conflicted
+++ resolved
@@ -933,149 +933,6 @@
 }
 
 #[tokio::test(flavor = "multi_thread")]
-<<<<<<< HEAD
-=======
-async fn table_processing_with_schema_change_errors_table() {
-    init_test_tracing();
-    let database = spawn_source_database().await;
-    let database_schema = setup_test_database_schema(&database, TableSelection::OrdersOnly).await;
-
-    // Insert data in the table.
-    database
-        .insert_values(
-            database_schema.orders_schema().name.clone(),
-            &["description"],
-            &[&"description_1"],
-        )
-        .await
-        .unwrap();
-
-    let store = NotifyingStore::new();
-    let destination = TestDestinationWrapper::wrap(MemoryDestination::new());
-
-    // Start pipeline from scratch.
-    let pipeline_id: PipelineId = random();
-    let mut pipeline = create_pipeline(
-        &database.config,
-        pipeline_id,
-        database_schema.publication_name(),
-        store.clone(),
-        destination.clone(),
-    );
-
-    // Register notifications for initial table copy completion.
-    let orders_state_notify = store
-        .notify_on_table_state_type(
-            database_schema.orders_schema().id,
-            TableReplicationPhaseType::FinishedCopy,
-        )
-        .await;
-
-    pipeline.start().await.unwrap();
-
-    orders_state_notify.notified().await;
-
-    // Register notification for the sync done state.
-    let orders_state_notify = store
-        .notify_on_table_state_type(
-            database_schema.orders_schema().id,
-            TableReplicationPhaseType::Ready,
-        )
-        .await;
-
-    // Insert new data in the table.
-    database
-        .insert_values(
-            database_schema.orders_schema().name.clone(),
-            &["description"],
-            &[&"description_2"],
-        )
-        .await
-        .unwrap();
-
-    orders_state_notify.notified().await;
-
-    // Register notification for the ready state.
-    let orders_state_notify = store
-        .notify_on_table_state_type(
-            database_schema.orders_schema().id,
-            TableReplicationPhaseType::Ready,
-        )
-        .await;
-
-    // Insert new data in the table.
-    database
-        .insert_values(
-            database_schema.orders_schema().name.clone(),
-            &["description"],
-            &[&"description_3"],
-        )
-        .await
-        .unwrap();
-
-    orders_state_notify.notified().await;
-
-    // Register notification for the errored state.
-    let orders_state_notify = store
-        .notify_on_table_state_type(
-            database_schema.orders_schema().id,
-            TableReplicationPhaseType::Errored,
-        )
-        .await;
-
-    // Change the schema of orders by adding a new column.
-    database
-        .alter_table(
-            database_schema.orders_schema().name.clone(),
-            &[TableModification::AddColumn {
-                name: "date",
-                data_type: "integer",
-            }],
-        )
-        .await
-        .unwrap();
-
-    // Insert new data in the table.
-    database
-        .insert_values(
-            database_schema.orders_schema().name.clone(),
-            &["description", "date"],
-            &[&"description_with_date", &10],
-        )
-        .await
-        .unwrap();
-
-    orders_state_notify.notified().await;
-
-    pipeline.shutdown_and_wait().await.unwrap();
-
-    // We assert that the schema is the initial one.
-    let table_schemas = store.get_table_schemas().await;
-    assert_eq!(table_schemas.len(), 1);
-    assert_eq!(
-        *table_schemas
-            .get(&database_schema.orders_schema().id)
-            .unwrap(),
-        database_schema.orders_schema()
-    );
-
-    // We check that we got the insert events after the first data of the table has been copied.
-    let events = destination.get_events().await;
-    let grouped_events = group_events_by_type_and_table_id(&events);
-    let orders_inserts = grouped_events
-        .get(&(EventType::Insert, database_schema.orders_schema().id))
-        .unwrap();
-
-    let expected_orders_inserts = build_expected_orders_inserts(
-        2,
-        database_schema.orders_schema().id,
-        vec!["description_2", "description_3"],
-    );
-    assert_events_equal(orders_inserts, &expected_orders_inserts);
-}
-
-#[tokio::test(flavor = "multi_thread")]
->>>>>>> 16d878dd
 async fn table_without_primary_key_is_errored() {
     init_test_tracing();
     let database = spawn_source_database().await;
