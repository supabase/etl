use config::shared::{BatchConfig, PgConnectionConfig, PipelineConfig, RetryConfig};
use etl::v2::destination::base::Destination;
use etl::v2::pipeline::{Pipeline, PipelineId};
use etl::v2::state::store::base::StateStore;

pub fn create_pipeline<S, D>(
    pg_connection_config: &PgConnectionConfig,
    pipeline_id: PipelineId,
    publication_name: String,
    state_store: S,
    destination: D,
) -> Pipeline<S, D>
where
    S: StateStore + Clone + Send + Sync + 'static,
    D: Destination + Clone + Send + Sync + 'static,
{
    let config = PipelineConfig {
        id: pipeline_id,
        pg_connection: pg_connection_config.clone(),
        batch: BatchConfig {
            max_size: 1,
            max_fill_ms: 1000,
        },
        apply_worker_init_retry: RetryConfig {
            max_attempts: 2,
            initial_delay_ms: 1000,
            max_delay_ms: 5000,
            backoff_factor: 2.0,
        },
        publication_name,
    };

<<<<<<< HEAD
    Pipeline::new(identity.clone(), config, state_store, destination)
}

pub fn spawn_pg_pipeline_with<S, D>(
    identity: &PipelineIdentity,
    pg_connection_config: &PgConnectionConfig,
    state_store: S,
    destination: D,
    batch_config: Option<BatchConfig>,
) -> Pipeline<S, D>
where
    S: StateStore + Clone + Send + Sync + 'static,
    D: Destination + Clone + Send + Sync + 'static,
{
    let batch = batch_config.unwrap_or(BatchConfig {
        max_size: 1,
        max_fill: Duration::from_secs(1),
    });

    let config = PipelineConfig {
        pg_connection: pg_connection_config.clone(),
        batch,
        apply_worker_initialization_retry: RetryConfig {
            max_attempts: 2,
            initial_delay: Duration::from_secs(1),
            max_delay: Duration::from_secs(5),
            backoff_factor: 2.0,
        },
    };

    Pipeline::new(identity.clone(), config, state_store, destination)
=======
    Pipeline::new(pipeline_id, config, state_store, destination)
>>>>>>> 78f7f882
}<|MERGE_RESOLUTION|>--- conflicted
+++ resolved
@@ -30,13 +30,13 @@
         publication_name,
     };
 
-<<<<<<< HEAD
-    Pipeline::new(identity.clone(), config, state_store, destination)
+    Pipeline::new(pipeline_id, config, state_store, destination)
 }
 
-pub fn spawn_pg_pipeline_with<S, D>(
-    identity: &PipelineIdentity,
+pub fn create_pipeline_with<S, D>(
     pg_connection_config: &PgConnectionConfig,
+    pipeline_id: PipelineId,
+    publication_name: String,
     state_store: S,
     destination: D,
     batch_config: Option<BatchConfig>,
@@ -47,22 +47,21 @@
 {
     let batch = batch_config.unwrap_or(BatchConfig {
         max_size: 1,
-        max_fill: Duration::from_secs(1),
+        max_fill_ms: 1000,
     });
 
     let config = PipelineConfig {
+        id: pipeline_id,
         pg_connection: pg_connection_config.clone(),
         batch,
-        apply_worker_initialization_retry: RetryConfig {
+        apply_worker_init_retry: RetryConfig {
             max_attempts: 2,
-            initial_delay: Duration::from_secs(1),
-            max_delay: Duration::from_secs(5),
+            initial_delay_ms: 1000,
+            max_delay_ms: 5000,
             backoff_factor: 2.0,
         },
+        publication_name,
     };
 
-    Pipeline::new(identity.clone(), config, state_store, destination)
-=======
     Pipeline::new(pipeline_id, config, state_store, destination)
->>>>>>> 78f7f882
 }