x-lakekeeper-env: &lakekeeper-env
  environment:
    - LAKEKEEPER__PG_ENCRYPTION_KEY=insecure-encryption-key
    - LAKEKEEPER__PG_DATABASE_URL_READ=postgresql://lakekeeper-postgres:lakekeeper-postgres@lakekeeper-postgres:5432/iceberg-catalog
    - LAKEKEEPER__PG_DATABASE_URL_WRITE=postgresql://lakekeeper-postgres:lakekeeper-postgres@lakekeeper-postgres:5432/iceberg-catalog
    - RUST_LOG=info

name: etl-pg-${POSTGRES_VERSION:-17}

services:
  # Start Postgres
  postgres:
    image: postgres:${POSTGRES_VERSION:-17}
    environment:
      POSTGRES_USER: ${POSTGRES_USER:-postgres}
      POSTGRES_PASSWORD: ${POSTGRES_PASSWORD:-postgres}
      POSTGRES_DB: ${POSTGRES_DB:-postgres}
    ports:
      - "${POSTGRES_PORT:-5430}:5432"
    volumes:
      - ${POSTGRES_DATA_VOLUME:-postgres_data}:/var/lib/postgresql/data
    # These parameters are configured for local testing only.
    # In production, use PostgreSQL defaults or your own tuned values.
<<<<<<< HEAD
    # `wal_sender_timeout/2` is the keepalive timeout for streaming replication.
=======
    # `wal_sender_timeout/2` is the keepalive timeout for streaming replication, we set it to 10s to make tests
    # run fast but also simulate a very low timeout and see how the system behaves.
>>>>>>> 16d878dd
    command: >
      postgres
      -N 1000
      -c wal_level=logical
      -c max_wal_senders=100
      -c max_replication_slots=100
      -c wal_sender_timeout=10s
    restart: unless-stopped
    healthcheck:
      test: ["CMD-SHELL", "pg_isready -U ${POSTGRES_USER:-postgres}"]
      interval: 5s
      timeout: 5s
      retries: 5

  lakekeeper-postgres:
      image: postgres:17
      environment:
        POSTGRES_USER: ${LAKEKEEPER_POSTGRES_USER:-lakekeeper-postgres}
        POSTGRES_PASSWORD: ${LAKEKEEPER_POSTGRES_PASSWORD:-lakekeeper-postgres}
        POSTGRES_DB: ${LAKEKEEPER_POSTGRES_DB:-iceberg-catalog}
      volumes:
        - ${LAKEKEEPER_POSTGRES_DATA_VOLUME:-lakekeeper_postgres_data}:/var/lib/postgresql/data
      restart: unless-stopped
      healthcheck:
        test: ["CMD-SHELL", "pg_isready -U ${LAKEKEEPER_POSTGRES_USER:-lakekeeper-postgres} -d ${LAKEKEEPER_POSTGRES_DB:-iceberg-catalog}"]
        interval: 5s
        timeout: 5s
        retries: 5

  # Start MinIO for S3-compatible object storage
  minio:
    image: minio/minio:latest
    environment:
      MINIO_ROOT_USER: minio-admin
      MINIO_ROOT_PASSWORD: minio-admin-password
    command: server /data --console-address ":9001"
    ports:
      - "9010:9000"
      - "9011:9001"
    volumes:
      - minio_data:/data
    healthcheck:
      test: ["CMD", "curl", "-f", "http://localhost:9000/minio/health/live"]
      interval: 5s
      timeout: 5s
      retries: 10

  # Create MinIO bucket
  create-bucket:
    image: minio/mc:latest
    depends_on:
      minio:
        condition: service_healthy
    entrypoint: >
      /bin/sh -c "
      mc alias set iceberg http://minio:9000 minio-admin minio-admin-password;
      mc mb iceberg/dev-and-test;
      exit 0;
      "

  # Migrate lakekeeper database
  migrate-lakekeeper:
    image: quay.io/lakekeeper/catalog:latest-main
    <<: *lakekeeper-env
    restart: "no"
    command: ["migrate"]
    depends_on:
      lakekeeper-postgres:
        condition: service_healthy

  # Start lakekeeper, an iceberg REST catalog
  lakekeeper:
    image: quay.io/lakekeeper/catalog:latest-main
    depends_on:
      migrate-lakekeeper:
        condition: service_completed_successfully
      create-bucket:
        condition: service_completed_successfully
    <<: *lakekeeper-env
    command: ["serve"]
    healthcheck:
      test: ["CMD", "/home/nonroot/lakekeeper", "healthcheck"]
      interval: 1s
      timeout: 10s
      retries: 3
      start_period: 3s
    ports:
      - "8182:8181"

  # Bootstrap lakekeeper. After deployment, lakekeeper needs to be bootstrapped.
  bootstrap-lakekeeper:
    image: curlimages/curl
    depends_on:
      lakekeeper:
        condition: service_healthy
    restart: "no"
    command:
      - -w
      - "%{http_code}"
      - "-X"
      - "POST"
      - "-v"
      - "http://lakekeeper:8181/management/v1/bootstrap"
      - "-H"
      - "Content-Type: application/json"
      - "--data"
      - '{"accept-terms-of-use": true}'
      - "-o"
      - "/dev/null"
      # - "--fail-with-body"

  # Create a warehouse for development and testing
  create-warehouse:
    image: curlimages/curl
    depends_on:
      lakekeeper:
        condition: service_healthy
      bootstrap-lakekeeper:
        condition: service_completed_successfully
      create-bucket:
        condition: service_completed_successfully
    restart: "no"
    command:
      - -w
      - "%{http_code}"
      - "-X"
      - "POST"
      - "-v"
      - "http://lakekeeper:8181/management/v1/warehouse"
      - "-H"
      - "Content-Type: application/json"
      - "--data"
      - "@warehouse.json"
      - "-o"
      - "/dev/null"
      # - "--fail-with-body"
    volumes:
      - ./warehouse.json:/home/curl_user/warehouse.json

volumes:
  postgres_data:
    driver: local
  lakekeeper_postgres_data:
    driver: local
  minio_data:
    driver: local<|MERGE_RESOLUTION|>--- conflicted
+++ resolved
@@ -21,12 +21,8 @@
       - ${POSTGRES_DATA_VOLUME:-postgres_data}:/var/lib/postgresql/data
     # These parameters are configured for local testing only.
     # In production, use PostgreSQL defaults or your own tuned values.
-<<<<<<< HEAD
-    # `wal_sender_timeout/2` is the keepalive timeout for streaming replication.
-=======
     # `wal_sender_timeout/2` is the keepalive timeout for streaming replication, we set it to 10s to make tests
     # run fast but also simulate a very low timeout and see how the system behaves.
->>>>>>> 16d878dd
     command: >
       postgres
       -N 1000
