--- conflicted
+++ resolved
@@ -1,102 +1,19 @@
+use crate::config::load_replicator_config;
+use crate::migrations::migrate_state_store;
 use config::shared::{DestinationConfig, ReplicatorConfig};
 use etl::v2::destination::base::Destination;
 use etl::v2::destination::bigquery::BigQueryDestination;
 use etl::v2::destination::memory::MemoryDestination;
-<<<<<<< HEAD
 use etl::v2::encryption::bigquery::install_crypto_provider_once;
-use etl::v2::pipeline::{Pipeline, PipelineIdentity};
-use etl::v2::state::store::base::StateStore;
-use etl::v2::state::store::postgres::PostgresStateStore;
-use etl::SslMode;
-use postgres::tokio::config::{PgConnectionConfig, PgTlsConfig};
-use secrecy::ExposeSecret;
-use std::fmt;
-use std::io::BufReader;
-use std::time::Duration;
-=======
 use etl::v2::pipeline::Pipeline;
 use etl::v2::state::store::base::StateStore;
 use etl::v2::state::store::postgres::PostgresStateStore;
+use secrecy::ExposeSecret;
 use std::fmt;
-use thiserror::Error;
->>>>>>> 78f7f882
 use tracing::{error, info, warn};
-
-use crate::config::load_replicator_config;
-use crate::migrations::migrate_state_store;
-
-// Macro to statically dispatch pipeline creation and starting
-macro_rules! start_pipeline_dispatch {
-    ($identity:expr, $pipeline_config:expr, $state_store:expr, $destination:expr) => {{
-        let pipeline = Pipeline::new($identity, $pipeline_config, $state_store, $destination);
-        start_pipeline(pipeline).await
-    }};
-}
 
 pub async fn start_replicator() -> anyhow::Result<()> {
     let replicator_config = load_replicator_config()?;
-
-<<<<<<< HEAD
-    // We set up the certificates and SSL mode.
-    let mut trusted_root_certs = vec![];
-    let ssl_mode = if replicator_config.source.tls.enabled {
-        let mut root_certs_reader =
-            BufReader::new(replicator_config.source.tls.trusted_root_certs.as_bytes());
-        for cert in rustls_pemfile::certs(&mut root_certs_reader) {
-            let cert = cert?;
-            trusted_root_certs.push(cert);
-        }
-        SslMode::VerifyFull
-    } else {
-        SslMode::Disable
-    };
-
-    // We create the configuration that is used by the pipeline, which is separate from the configs
-    // found in the 'config' crate.
-    let pipeline_config = PipelineConfig {
-        pg_connection: PgConnectionConfig {
-            host: replicator_config.source.host.clone(),
-            port: replicator_config.source.port,
-            name: replicator_config.source.name.clone(),
-            username: replicator_config.source.username.clone(),
-            password: replicator_config.source.password.clone().map(Into::into),
-            tls_config: PgTlsConfig {
-                ssl_mode,
-                trusted_root_certs: trusted_root_certs.clone(),
-            },
-        },
-        batch: BatchConfig {
-            max_size: replicator_config.pipeline.batch.max_size,
-            max_fill: Duration::from_millis(replicator_config.pipeline.batch.max_fill_ms),
-        },
-        apply_worker_initialization_retry: RetryConfig {
-            max_attempts: replicator_config
-                .pipeline
-                .apply_worker_init_retry
-                .max_attempts,
-            initial_delay: Duration::from_millis(
-                replicator_config
-                    .pipeline
-                    .apply_worker_init_retry
-                    .initial_delay_ms,
-            ),
-            max_delay: Duration::from_millis(
-                replicator_config
-                    .pipeline
-                    .apply_worker_init_retry
-                    .max_delay_ms,
-            ),
-            backoff_factor: replicator_config
-                .pipeline
-                .apply_worker_init_retry
-                .backoff_factor,
-        },
-    };
-
-    let identity = PipelineIdentity::new(
-        replicator_config.pipeline.id,
-        &replicator_config.pipeline.publication_name,
-    );
 
     // We initialize the state store, which for the replicator is not configurable.
     let state_store = init_state_store(&replicator_config).await?;
@@ -107,7 +24,13 @@
         DestinationConfig::Memory => {
             let destination = MemoryDestination::new();
 
-            start_pipeline_dispatch!(identity, pipeline_config, state_store, destination)?;
+            let pipeline = Pipeline::new(
+                replicator_config.pipeline.id,
+                replicator_config.pipeline,
+                state_store,
+                destination,
+            );
+            start_pipeline(pipeline).await?;
         }
         DestinationConfig::BigQuery {
             project_id,
@@ -124,34 +47,21 @@
             )
             .await?;
 
-            start_pipeline_dispatch!(identity, pipeline_config, state_store, destination)?;
+            let pipeline = Pipeline::new(
+                replicator_config.pipeline.id,
+                replicator_config.pipeline,
+                state_store,
+                destination,
+            );
+            start_pipeline(pipeline).await?;
         }
     }
-=======
-    // We initialize the state store and destination.
-    let state_store = init_state_store(&replicator_config).await?;
-    let destination = init_destination(&replicator_config).await?;
-
-    let pipeline = Pipeline::new(
-        replicator_config.pipeline.id,
-        replicator_config.pipeline,
-        state_store,
-        destination,
-    );
-    start_pipeline(pipeline).await?;
->>>>>>> 78f7f882
 
     Ok(())
 }
 
-<<<<<<< HEAD
-async fn init_state_store(config: &ReplicatorConfig) -> anyhow::Result<PostgresStateStore> {
-    migrate_state_store(config.source.clone()).await?;
-
-=======
 async fn init_state_store(config: &ReplicatorConfig) -> anyhow::Result<impl StateStore + Clone> {
     migrate_state_store(config.pipeline.pg_connection.clone()).await?;
->>>>>>> 78f7f882
     Ok(PostgresStateStore::new(
         config.pipeline.id,
         config.pipeline.pg_connection.clone(),
